/*
 * Licensed to the Apache Software Foundation (ASF) under one or more
 * contributor license agreements.  See the NOTICE file distributed with
 * this work for additional information regarding copyright ownership.
 * The ASF licenses this file to You under the Apache License, Version 2.0
 * (the "License"); you may not use this file except in compliance with
 * the License.  You may obtain a copy of the License at
 *
 *      http://www.apache.org/licenses/LICENSE-2.0
 *
 * Unless required by applicable law or agreed to in writing, software
 * distributed under the License is distributed on an "AS IS" BASIS,
 * WITHOUT WARRANTIES OR CONDITIONS OF ANY KIND, either express or implied.
 * See the License for the specific language governing permissions and
 * limitations under the License.
 */
package org.apache.pdfbox.examples.pdmodel;

import java.io.File;
import java.io.FileOutputStream;
import java.io.IOException;
import java.util.List;
import java.util.Map;
import java.util.Map.Entry;
import org.apache.pdfbox.io.IOUtils;
<<<<<<< HEAD

import org.apache.pdfbox.cos.COSObjectable;
=======
>>>>>>> 17f880d7
import org.apache.pdfbox.pdmodel.PDDocument;
import org.apache.pdfbox.pdmodel.PDDocumentNameDictionary;
import org.apache.pdfbox.pdmodel.PDEmbeddedFilesNameTreeNode;
import org.apache.pdfbox.pdmodel.PDPage;
import org.apache.pdfbox.pdmodel.common.PDNameTreeNode;
import org.apache.pdfbox.pdmodel.common.filespecification.PDComplexFileSpecification;
import org.apache.pdfbox.pdmodel.common.filespecification.PDEmbeddedFile;
import org.apache.pdfbox.pdmodel.interactive.annotation.PDAnnotation;
import org.apache.pdfbox.pdmodel.interactive.annotation.PDAnnotationFileAttachment;

/**
 * This is an example on how to extract all embedded files from a PDF document.
 * <p>
 * Usage: java org.apache.pdfbox.examples.pdmodel.ExtractEmbeddedFiles &lt;input-pdf&gt;
 *
 */
public class ExtractEmbeddedFiles
{
    private ExtractEmbeddedFiles()
    {
    }

    /**
     * This is the main method.
     *
     * @param args The command line arguments.
     *
     * @throws Exception If there is an error parsing the document.
     */
    public static void main( String[] args ) throws Exception
    {
        if( args.length != 1 )
        {
            usage();
            System.exit(1);
        }
        else
        {
            PDDocument document = null;
            try
            {
                File pdfFile = new File(args[0]);
                String filePath = pdfFile.getParent() + System.getProperty("file.separator");
                document = PDDocument.load(pdfFile );
                PDDocumentNameDictionary namesDictionary = 
                        new PDDocumentNameDictionary( document.getDocumentCatalog() );
                PDEmbeddedFilesNameTreeNode efTree = namesDictionary.getEmbeddedFiles();
                if (efTree != null)
                {
                    Map<String, PDComplexFileSpecification> names = efTree.getNames();
                    if (names != null)
                    {
                        extractFiles(names, filePath);
                    }
                    else
                    {
                        List<PDNameTreeNode<PDComplexFileSpecification>> kids = efTree.getKids();
                        for (PDNameTreeNode<PDComplexFileSpecification> node : kids)
                        {
                            names = node.getNames();
                            extractFiles(names, filePath);
                        }
                    }
                }
                
                // extract files from annotations
                for (PDPage page : document.getPages())
                {
                    for (PDAnnotation annotation : page.getAnnotations())
                    {
                        if (annotation instanceof PDAnnotationFileAttachment)
                        {
                            PDAnnotationFileAttachment annotationFileAttachment = (PDAnnotationFileAttachment) annotation;
                            PDComplexFileSpecification fileSpec = (PDComplexFileSpecification) annotationFileAttachment.getFile();
                            PDEmbeddedFile embeddedFile = getEmbeddedFile(fileSpec);
                            extractFile(filePath, fileSpec.getFilename(), embeddedFile);
                        }
                    }
                }
                
            }
            finally
            {
                if( document != null )
                {
                    document.close();
                }
            }
        }
    }

    private static void extractFiles(Map<String, PDComplexFileSpecification> names, String filePath) 
            throws IOException
    {
        for (Entry<String, PDComplexFileSpecification> entry : names.entrySet())
        {
            String filename = entry.getKey();
            PDComplexFileSpecification fileSpec = entry.getValue();
            PDEmbeddedFile embeddedFile = getEmbeddedFile(fileSpec);
            extractFile(filePath, filename, embeddedFile);
        }
    }

    private static void extractFile(String filePath, String filename, PDEmbeddedFile embeddedFile)
            throws IOException
    {
        String embeddedFilename = filePath + filename;
        File file = new File(filePath + filename);
        System.out.println("Writing " + embeddedFilename);
        FileOutputStream fos = null;
        try
        {
            fos = new FileOutputStream(file);
            fos.write(embeddedFile.getByteArray());
        }
        finally
        {
            IOUtils.closeQuietly(fos);
        }
    }
    
    private static PDEmbeddedFile getEmbeddedFile(PDComplexFileSpecification fileSpec )
    {
        // search for the first available alternative of the embedded file
        PDEmbeddedFile embeddedFile = null;
        if (fileSpec != null)
        {
            embeddedFile = fileSpec.getEmbeddedFileUnicode(); 
            if (embeddedFile == null)
            {
                embeddedFile = fileSpec.getEmbeddedFileDos();
            }
            if (embeddedFile == null)
            {
                embeddedFile = fileSpec.getEmbeddedFileMac();
            }
            if (embeddedFile == null)
            {
                embeddedFile = fileSpec.getEmbeddedFileUnix();
            }
            if (embeddedFile == null)
            {
                embeddedFile = fileSpec.getEmbeddedFile();
            }
        }
        return embeddedFile;
    }
    
    /**
     * This will print the usage for this program.
     */
    private static void usage()
    {
        System.err.println( "Usage: java " + ExtractEmbeddedFiles.class.getName() + " <input-pdf>" );
    }
}
<|MERGE_RESOLUTION|>--- conflicted
+++ resolved
@@ -1,186 +1,182 @@
-/*
- * Licensed to the Apache Software Foundation (ASF) under one or more
- * contributor license agreements.  See the NOTICE file distributed with
- * this work for additional information regarding copyright ownership.
- * The ASF licenses this file to You under the Apache License, Version 2.0
- * (the "License"); you may not use this file except in compliance with
- * the License.  You may obtain a copy of the License at
- *
- *      http://www.apache.org/licenses/LICENSE-2.0
- *
- * Unless required by applicable law or agreed to in writing, software
- * distributed under the License is distributed on an "AS IS" BASIS,
- * WITHOUT WARRANTIES OR CONDITIONS OF ANY KIND, either express or implied.
- * See the License for the specific language governing permissions and
- * limitations under the License.
- */
-package org.apache.pdfbox.examples.pdmodel;
-
-import java.io.File;
-import java.io.FileOutputStream;
-import java.io.IOException;
-import java.util.List;
-import java.util.Map;
-import java.util.Map.Entry;
-import org.apache.pdfbox.io.IOUtils;
-<<<<<<< HEAD
-
-import org.apache.pdfbox.cos.COSObjectable;
-=======
->>>>>>> 17f880d7
-import org.apache.pdfbox.pdmodel.PDDocument;
-import org.apache.pdfbox.pdmodel.PDDocumentNameDictionary;
-import org.apache.pdfbox.pdmodel.PDEmbeddedFilesNameTreeNode;
-import org.apache.pdfbox.pdmodel.PDPage;
-import org.apache.pdfbox.pdmodel.common.PDNameTreeNode;
-import org.apache.pdfbox.pdmodel.common.filespecification.PDComplexFileSpecification;
-import org.apache.pdfbox.pdmodel.common.filespecification.PDEmbeddedFile;
-import org.apache.pdfbox.pdmodel.interactive.annotation.PDAnnotation;
-import org.apache.pdfbox.pdmodel.interactive.annotation.PDAnnotationFileAttachment;
-
-/**
- * This is an example on how to extract all embedded files from a PDF document.
- * <p>
- * Usage: java org.apache.pdfbox.examples.pdmodel.ExtractEmbeddedFiles &lt;input-pdf&gt;
- *
- */
-public class ExtractEmbeddedFiles
-{
-    private ExtractEmbeddedFiles()
-    {
-    }
-
-    /**
-     * This is the main method.
-     *
-     * @param args The command line arguments.
-     *
-     * @throws Exception If there is an error parsing the document.
-     */
-    public static void main( String[] args ) throws Exception
-    {
-        if( args.length != 1 )
-        {
-            usage();
-            System.exit(1);
-        }
-        else
-        {
-            PDDocument document = null;
-            try
-            {
-                File pdfFile = new File(args[0]);
-                String filePath = pdfFile.getParent() + System.getProperty("file.separator");
-                document = PDDocument.load(pdfFile );
-                PDDocumentNameDictionary namesDictionary = 
-                        new PDDocumentNameDictionary( document.getDocumentCatalog() );
-                PDEmbeddedFilesNameTreeNode efTree = namesDictionary.getEmbeddedFiles();
-                if (efTree != null)
-                {
-                    Map<String, PDComplexFileSpecification> names = efTree.getNames();
-                    if (names != null)
-                    {
-                        extractFiles(names, filePath);
-                    }
-                    else
-                    {
-                        List<PDNameTreeNode<PDComplexFileSpecification>> kids = efTree.getKids();
-                        for (PDNameTreeNode<PDComplexFileSpecification> node : kids)
-                        {
-                            names = node.getNames();
-                            extractFiles(names, filePath);
-                        }
-                    }
-                }
-                
-                // extract files from annotations
-                for (PDPage page : document.getPages())
-                {
-                    for (PDAnnotation annotation : page.getAnnotations())
-                    {
-                        if (annotation instanceof PDAnnotationFileAttachment)
-                        {
-                            PDAnnotationFileAttachment annotationFileAttachment = (PDAnnotationFileAttachment) annotation;
-                            PDComplexFileSpecification fileSpec = (PDComplexFileSpecification) annotationFileAttachment.getFile();
-                            PDEmbeddedFile embeddedFile = getEmbeddedFile(fileSpec);
-                            extractFile(filePath, fileSpec.getFilename(), embeddedFile);
-                        }
-                    }
-                }
-                
-            }
-            finally
-            {
-                if( document != null )
-                {
-                    document.close();
-                }
-            }
-        }
-    }
-
-    private static void extractFiles(Map<String, PDComplexFileSpecification> names, String filePath) 
-            throws IOException
-    {
-        for (Entry<String, PDComplexFileSpecification> entry : names.entrySet())
-        {
-            String filename = entry.getKey();
-            PDComplexFileSpecification fileSpec = entry.getValue();
-            PDEmbeddedFile embeddedFile = getEmbeddedFile(fileSpec);
-            extractFile(filePath, filename, embeddedFile);
-        }
-    }
-
-    private static void extractFile(String filePath, String filename, PDEmbeddedFile embeddedFile)
-            throws IOException
-    {
-        String embeddedFilename = filePath + filename;
-        File file = new File(filePath + filename);
-        System.out.println("Writing " + embeddedFilename);
-        FileOutputStream fos = null;
-        try
-        {
-            fos = new FileOutputStream(file);
-            fos.write(embeddedFile.getByteArray());
-        }
-        finally
-        {
-            IOUtils.closeQuietly(fos);
-        }
-    }
-    
-    private static PDEmbeddedFile getEmbeddedFile(PDComplexFileSpecification fileSpec )
-    {
-        // search for the first available alternative of the embedded file
-        PDEmbeddedFile embeddedFile = null;
-        if (fileSpec != null)
-        {
-            embeddedFile = fileSpec.getEmbeddedFileUnicode(); 
-            if (embeddedFile == null)
-            {
-                embeddedFile = fileSpec.getEmbeddedFileDos();
-            }
-            if (embeddedFile == null)
-            {
-                embeddedFile = fileSpec.getEmbeddedFileMac();
-            }
-            if (embeddedFile == null)
-            {
-                embeddedFile = fileSpec.getEmbeddedFileUnix();
-            }
-            if (embeddedFile == null)
-            {
-                embeddedFile = fileSpec.getEmbeddedFile();
-            }
-        }
-        return embeddedFile;
-    }
-    
-    /**
-     * This will print the usage for this program.
-     */
-    private static void usage()
-    {
-        System.err.println( "Usage: java " + ExtractEmbeddedFiles.class.getName() + " <input-pdf>" );
-    }
-}
+/*
+ * Licensed to the Apache Software Foundation (ASF) under one or more
+ * contributor license agreements.  See the NOTICE file distributed with
+ * this work for additional information regarding copyright ownership.
+ * The ASF licenses this file to You under the Apache License, Version 2.0
+ * (the "License"); you may not use this file except in compliance with
+ * the License.  You may obtain a copy of the License at
+ *
+ *      http://www.apache.org/licenses/LICENSE-2.0
+ *
+ * Unless required by applicable law or agreed to in writing, software
+ * distributed under the License is distributed on an "AS IS" BASIS,
+ * WITHOUT WARRANTIES OR CONDITIONS OF ANY KIND, either express or implied.
+ * See the License for the specific language governing permissions and
+ * limitations under the License.
+ */
+package org.apache.pdfbox.examples.pdmodel;
+
+import java.io.File;
+import java.io.FileOutputStream;
+import java.io.IOException;
+import java.util.List;
+import java.util.Map;
+import java.util.Map.Entry;
+import org.apache.pdfbox.io.IOUtils;
+import org.apache.pdfbox.cos.COSObjectable;
+import org.apache.pdfbox.pdmodel.PDDocument;
+import org.apache.pdfbox.pdmodel.PDDocumentNameDictionary;
+import org.apache.pdfbox.pdmodel.PDEmbeddedFilesNameTreeNode;
+import org.apache.pdfbox.pdmodel.PDPage;
+import org.apache.pdfbox.pdmodel.common.PDNameTreeNode;
+import org.apache.pdfbox.pdmodel.common.filespecification.PDComplexFileSpecification;
+import org.apache.pdfbox.pdmodel.common.filespecification.PDEmbeddedFile;
+import org.apache.pdfbox.pdmodel.interactive.annotation.PDAnnotation;
+import org.apache.pdfbox.pdmodel.interactive.annotation.PDAnnotationFileAttachment;
+
+/**
+ * This is an example on how to extract all embedded files from a PDF document.
+ * <p>
+ * Usage: java org.apache.pdfbox.examples.pdmodel.ExtractEmbeddedFiles &lt;input-pdf&gt;
+ *
+ */
+public class ExtractEmbeddedFiles
+{
+    private ExtractEmbeddedFiles()
+    {
+    }
+
+    /**
+     * This is the main method.
+     *
+     * @param args The command line arguments.
+     *
+     * @throws Exception If there is an error parsing the document.
+     */
+    public static void main( String[] args ) throws Exception
+    {
+        if( args.length != 1 )
+        {
+            usage();
+            System.exit(1);
+        }
+        else
+        {
+            PDDocument document = null;
+            try
+            {
+                File pdfFile = new File(args[0]);
+                String filePath = pdfFile.getParent() + System.getProperty("file.separator");
+                document = PDDocument.load(pdfFile );
+                PDDocumentNameDictionary namesDictionary = 
+                        new PDDocumentNameDictionary( document.getDocumentCatalog() );
+                PDEmbeddedFilesNameTreeNode efTree = namesDictionary.getEmbeddedFiles();
+                if (efTree != null)
+                {
+                    Map<String, PDComplexFileSpecification> names = efTree.getNames();
+                    if (names != null)
+                    {
+                        extractFiles(names, filePath);
+                    }
+                    else
+                    {
+                        List<PDNameTreeNode<PDComplexFileSpecification>> kids = efTree.getKids();
+                        for (PDNameTreeNode<PDComplexFileSpecification> node : kids)
+                        {
+                            names = node.getNames();
+                            extractFiles(names, filePath);
+                        }
+                    }
+                }
+                
+                // extract files from annotations
+                for (PDPage page : document.getPages())
+                {
+                    for (PDAnnotation annotation : page.getAnnotations())
+                    {
+                        if (annotation instanceof PDAnnotationFileAttachment)
+                        {
+                            PDAnnotationFileAttachment annotationFileAttachment = (PDAnnotationFileAttachment) annotation;
+                            PDComplexFileSpecification fileSpec = (PDComplexFileSpecification) annotationFileAttachment.getFile();
+                            PDEmbeddedFile embeddedFile = getEmbeddedFile(fileSpec);
+                            extractFile(filePath, fileSpec.getFilename(), embeddedFile);
+                        }
+                    }
+                }
+                
+            }
+            finally
+            {
+                if( document != null )
+                {
+                    document.close();
+                }
+            }
+        }
+    }
+
+    private static void extractFiles(Map<String, PDComplexFileSpecification> names, String filePath) 
+            throws IOException
+    {
+        for (Entry<String, PDComplexFileSpecification> entry : names.entrySet())
+        {
+            String filename = entry.getKey();
+            PDComplexFileSpecification fileSpec = entry.getValue();
+            PDEmbeddedFile embeddedFile = getEmbeddedFile(fileSpec);
+            extractFile(filePath, filename, embeddedFile);
+        }
+    }
+
+    private static void extractFile(String filePath, String filename, PDEmbeddedFile embeddedFile)
+            throws IOException
+    {
+        String embeddedFilename = filePath + filename;
+        File file = new File(filePath + filename);
+        System.out.println("Writing " + embeddedFilename);
+        FileOutputStream fos = null;
+        try
+        {
+            fos = new FileOutputStream(file);
+            fos.write(embeddedFile.getByteArray());
+        }
+        finally
+        {
+            IOUtils.closeQuietly(fos);
+        }
+    }
+    
+    private static PDEmbeddedFile getEmbeddedFile(PDComplexFileSpecification fileSpec )
+    {
+        // search for the first available alternative of the embedded file
+        PDEmbeddedFile embeddedFile = null;
+        if (fileSpec != null)
+        {
+            embeddedFile = fileSpec.getEmbeddedFileUnicode(); 
+            if (embeddedFile == null)
+            {
+                embeddedFile = fileSpec.getEmbeddedFileDos();
+            }
+            if (embeddedFile == null)
+            {
+                embeddedFile = fileSpec.getEmbeddedFileMac();
+            }
+            if (embeddedFile == null)
+            {
+                embeddedFile = fileSpec.getEmbeddedFileUnix();
+            }
+            if (embeddedFile == null)
+            {
+                embeddedFile = fileSpec.getEmbeddedFile();
+            }
+        }
+        return embeddedFile;
+    }
+    
+    /**
+     * This will print the usage for this program.
+     */
+    private static void usage()
+    {
+        System.err.println( "Usage: java " + ExtractEmbeddedFiles.class.getName() + " <input-pdf>" );
+    }
+}