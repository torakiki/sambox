/*
 * Licensed to the Apache Software Foundation (ASF) under one or more
 * contributor license agreements.  See the NOTICE file distributed with
 * this work for additional information regarding copyright ownership.
 * The ASF licenses this file to You under the Apache License, Version 2.0
 * (the "License"); you may not use this file except in compliance with
 * the License.  You may obtain a copy of the License at
 *
 *      http://www.apache.org/licenses/LICENSE-2.0
 *
 * Unless required by applicable law or agreed to in writing, software
 * distributed under the License is distributed on an "AS IS" BASIS,
 * WITHOUT WARRANTIES OR CONDITIONS OF ANY KIND, either express or implied.
 * See the License for the specific language governing permissions and
 * limitations under the License.
 */
package org.apache.pdfbox.pdfparser;

import static org.apache.pdfbox.xref.XrefEntry.inUseEntry;

import java.io.File;
import java.io.FileOutputStream;
import java.io.IOException;
import java.io.InputStream;
import java.io.OutputStream;
import java.util.ArrayList;
import java.util.Arrays;
import java.util.Collection;
import java.util.Collections;
import java.util.HashMap;
import java.util.HashSet;
import java.util.LinkedList;
import java.util.List;
import java.util.Map;
import java.util.Map.Entry;
import java.util.Queue;
import java.util.Set;
import java.util.TreeMap;
import java.util.Vector;

import org.apache.commons.logging.Log;
import org.apache.commons.logging.LogFactory;
import org.apache.pdfbox.cos.COSArray;
import org.apache.pdfbox.cos.COSBase;
import org.apache.pdfbox.cos.COSDictionary;
import org.apache.pdfbox.cos.COSDocument;
import org.apache.pdfbox.cos.COSName;
import org.apache.pdfbox.cos.COSNull;
import org.apache.pdfbox.cos.COSNumber;
import org.apache.pdfbox.cos.COSObject;
import org.apache.pdfbox.cos.COSObjectKey;
import org.apache.pdfbox.cos.COSStream;
import org.apache.pdfbox.io.IOUtils;
import org.apache.pdfbox.pdmodel.encryption.SecurityHandler;
<<<<<<< HEAD
import org.apache.pdfbox.xref.CompressedXrefEntry;
import org.apache.pdfbox.xref.TrailerMerger;
import org.apache.pdfbox.xref.Xref;
import org.apache.pdfbox.xref.XrefEntry;
import org.apache.pdfbox.xref.XrefType;
=======
import static org.apache.pdfbox.util.Charsets.ISO_8859_1;
>>>>>>> f9bfd2e3

/**
 * PDF-Parser which first reads startxref and xref tables in order to know valid objects and parse only these objects.
 * 
 * First {@link PDFParser#parse()} or  {@link FDFParser#parse()} must be called before page objects
 * can be retrieved, e.g. {@link PDFParser#getPDDocument()}.
 * 
 * This class is a much enhanced version of <code>QuickParser</code> presented in <a
 * href="https://issues.apache.org/jira/browse/PDFBOX-1104">PDFBOX-1104</a> by Jeremy Villalobos.
 */
public class COSParser extends BaseParser
{
    private static final String PDF_HEADER = "%PDF-";
    private static final String FDF_HEADER = "%FDF-";
    
    private static final String PDF_DEFAULT_VERSION = "1.4";
    private static final String FDF_DEFAULT_VERSION = "1.0";

    private static final char[] XREF_TABLE = new char[] { 'x', 'r', 'e', 'f' };
    private static final char[] XREF_STREAM = new char[] { '/', 'X', 'R', 'e', 'f' };
    private static final char[] STARTXREF = new char[] { 's','t','a','r','t','x','r','e','f' };

    private static final long MINIMUM_SEARCH_OFFSET = 6;
    
    private static final int X = 'x';

    /**
     * Only parse the PDF file minimally allowing access to basic information.
     */
    public static final String SYSPROP_PARSEMINIMAL = 
            "org.apache.pdfbox.pdfparser.nonSequentialPDFParser.parseMinimal";
    
    /**
     * The range within the %%EOF marker will be searched.
     * Useful if there are additional characters after %%EOF within the PDF. 
     */
    public static final String SYSPROP_EOFLOOKUPRANGE =
            "org.apache.pdfbox.pdfparser.nonSequentialPDFParser.eofLookupRange";

    /**
     * How many trailing bytes to read for EOF marker.
     */
    private static final int DEFAULT_TRAIL_BYTECOUNT = 2048;
    /**
     * EOF-marker.
     */
    protected static final char[] EOF_MARKER = new char[] { '%', '%', 'E', 'O', 'F' };
    /**
     * obj-marker.
     */
    protected static final char[] OBJ_MARKER = new char[] { 'o', 'b', 'j' };

    private long trailerOffset;
    
    /**
     * file length.
     */
    protected long fileLen;

    /**
     * is parser using auto healing capacity ?
     */
    private boolean isLenient = true;

    protected boolean initialParseDone = false;
    /**
     * Contains all found objects of a brute force search.
     */
    private Map<COSObjectKey, Long> bfSearchCOSObjectKeyOffsets = null;
    private List<Long> bfSearchXRefTablesOffsets = null;
    private List<Long> bfSearchXRefStreamsOffsets = null;

    /**
     * The security handler.
     */
    protected SecurityHandler securityHandler = null;

    /**
     *  how many trailing bytes to read for EOF marker.
     */
    private int readTrailBytes = DEFAULT_TRAIL_BYTECOUNT; 

    private static final Log LOG = LogFactory.getLog(COSParser.class);

    private Xref xref = new Xref();
    private TrailerMerger trailerMerger = new TrailerMerger();

    /**
     * The prefix for the temp file being used. 
     */
    public static final String TMP_FILE_PREFIX = "tmpPDF";
    
    /**
     * Default constructor.
     */
    public COSParser()
    {
    }

    /**
     * Constructor.
     * 
     * @param input inputStream of the pdf to be read
     * @throws IOException if something went wrong
     */
    public COSParser(InputStream input) throws IOException
    {
        super(input);
    }

    /**
     * Sets how many trailing bytes of PDF file are searched for EOF marker and 'startxref' marker. If not set we use
     * default value {@link #DEFAULT_TRAIL_BYTECOUNT}.
     * 
     * <p>We check that new value is at least 16. However for practical use cases this value should not be lower than
     * 1000; even 2000 was found to not be enough in some cases where some trailing garbage like HTML snippets followed
     * the EOF marker.</p>
     * 
     * <p>
     * In case system property {@link #SYSPROP_EOFLOOKUPRANGE} is defined this value will be set on initialization but
     * can be overwritten later.
     * </p>
     * 
     * @param byteCount number of trailing bytes
     */
    public void setEOFLookupRange(int byteCount)
    {
        if (byteCount > 15)
        {
            readTrailBytes = byteCount;
        }
    }

    /**
     * Parses cross reference tables.
     * 
     * @param startXRefOffset start offset of the first table
     * @return the trailer dictionary
     * @throws IOException if something went wrong
     */
    protected COSDictionary parseXref(long startXRefOffset) throws IOException
    {
        pdfSource.seek(startXRefOffset);
        long startXrefOffset = Math.max(0, parseStartXref());
        // check the startxref offset
        long fixedOffset = checkXRefOffset(startXrefOffset);
        if (fixedOffset > -1)
        {
            startXrefOffset = fixedOffset;
        }
        document.setStartXref(startXrefOffset);
        long prev = startXrefOffset;
        // ---- parse whole chain of xref tables/object streams using PREV reference
        while (prev > 0)
        {
            // seek to xref table
            pdfSource.seek(prev);

            // skip white spaces
            skipSpaces();
            // -- parse xref
            if (pdfSource.peek() == X)
            {
                // xref table and trailer
                // use existing parser to parse xref table
                parseXrefTable(prev);
                // parse the last trailer.
                trailerOffset = pdfSource.getOffset();
                // PDFBOX-1739 skip extra xref entries in RegisSTAR documents
                while (isLenient && pdfSource.peek() != 't')
                {
                    if (pdfSource.getOffset() == trailerOffset)
                    {
                        // warn only the first time
                        LOG.warn("Expected trailer object at position " + trailerOffset
                                + ", keep trying");
                    }
                    readLine();
                }
                COSDictionary trailer = parseTrailer();
                // check for a XRef stream, it may contain some object ids of compressed objects
                if (trailer.containsKey(COSName.XREF_STM))
                {
                    int streamOffset = trailer.getInt(COSName.XREF_STM);
                    // check the xref stream reference
                    fixedOffset = checkXRefStreamOffset(streamOffset, false);
                    if (fixedOffset > -1 && fixedOffset != streamOffset)
                    {
                        streamOffset = (int)fixedOffset;
                        trailer.setInt(COSName.XREF_STM, streamOffset);
                    }
                    if (streamOffset > 0)
                    {
                        pdfSource.seek(streamOffset);
                        skipSpaces();
                        parseXrefObjStream(prev, false);
                    }
                    else
                    {
                        if(isLenient)
                        {
                            LOG.error("Skipped XRef stream due to a corrupt offset:"+streamOffset);
                        }
                        else
                        {
                            throw new IOException("Skipped XRef stream due to a corrupt offset:"+streamOffset);
                        }
                    }
                }
                prev = trailer.getInt(COSName.PREV);
                if (prev > 0)
                {
                    // check the xref table reference
                    fixedOffset = checkXRefOffset(prev);
                    if (fixedOffset > -1 && fixedOffset != prev)
                    {
                        prev = fixedOffset;
                        trailer.setLong(COSName.PREV, prev);
                    }
                }
            }
            else
            {
                // parse xref stream
                prev = parseXrefObjStream(prev, true);
                if (prev > 0)
                {
                    // check the xref table reference
                    fixedOffset = checkXRefOffset(prev);
                    if (fixedOffset > -1 && fixedOffset != prev)
                    {
                        prev = fixedOffset;
                    }
                }
            }
        }
        COSDictionary trailer = trailerMerger.getTrailer();
        document.setTrailer(trailer);
        // check the offsets of all referenced objects
        checkXrefOffsets();
        document.setXRefTable(xref);
        return trailer;
    }

    /**
     * Parses an xref object stream starting with indirect object id.
     * 
     * @return value of PREV item in dictionary or <code>-1</code> if no such item exists
     */
    private long parseXrefObjStream(long objByteOffset, boolean isStandalone) throws IOException
    {
        // ---- parse indirect object head
        readObjectNumber();
        readGenerationNumber();
        readExpectedString(OBJ_MARKER, true);

        COSDictionary dict = parseCOSDictionary();
        COSStream xrefStream = parseCOSStream(dict);
        parseXrefStream(xrefStream, (int) objByteOffset, isStandalone);
        xrefStream.close();

        return dict.getLong(COSName.PREV);
    }
    
    /**
     * Looks for and parses startxref. We first look for last '%%EOF' marker (within last
     * {@link #DEFAULT_TRAIL_BYTECOUNT} bytes (or range set via {@link #setEOFLookupRange(int)}) and go back to find
     * <code>startxref</code>.
     * 
     * @return the offset of StartXref
     * @throws IOException If something went wrong.
     */
    protected final long getStartxrefOffset() throws IOException
    {
        byte[] buf;
        long skipBytes;
        // read trailing bytes into buffer
        try
        {
            final int trailByteCount = (fileLen < readTrailBytes) ? (int) fileLen : readTrailBytes;
            buf = new byte[trailByteCount];
            skipBytes = fileLen - trailByteCount;
            pdfSource.seek(skipBytes);
            int off = 0;
            int readBytes;
            while (off < trailByteCount)
            {
                readBytes = pdfSource.read(buf, off, trailByteCount - off);
                // in order to not get stuck in a loop we check readBytes (this should never happen)
                if (readBytes < 1)
                {
                    throw new IOException(
                            "No more bytes to read for trailing buffer, but expected: "
                                    + (trailByteCount - off));
                }
                off += readBytes;
            }
        }
        finally
        {
            pdfSource.seek(0);
        }
        // find last '%%EOF'
        int bufOff = lastIndexOf(EOF_MARKER, buf, buf.length);
        if (bufOff < 0)
        {
            if (isLenient) 
            {
                // in lenient mode the '%%EOF' isn't needed
                bufOff = buf.length;
                LOG.debug("Missing end of file marker '" + new String(EOF_MARKER) + "'");
            } 
            else 
            {
                throw new IOException("Missing end of file marker '" + new String(EOF_MARKER) + "'");
            }
        }
        // find last startxref preceding EOF marker
        bufOff = lastIndexOf(STARTXREF, buf, bufOff);
        long startXRefOffset = skipBytes + bufOff;

        if (bufOff < 0)
        {
            if (isLenient) 
            {
                LOG.debug("Can't find offset for startxref");
                return -1;
            }
            else
            {
                throw new IOException("Missing 'startxref' marker.");
            }
        }
        return startXRefOffset;
    }
    
    /**
     * Searches last appearance of pattern within buffer. Lookup before _lastOff and goes back until 0.
     * 
     * @param pattern pattern to search for
     * @param buf buffer to search pattern in
     * @param endOff offset (exclusive) where lookup starts at
     * 
     * @return start offset of pattern within buffer or <code>-1</code> if pattern could not be found
     */
    protected int lastIndexOf(final char[] pattern, final byte[] buf, final int endOff)
    {
        final int lastPatternChOff = pattern.length - 1;

        int bufOff = endOff;
        int patOff = lastPatternChOff;
        char lookupCh = pattern[patOff];

        while (--bufOff >= 0)
        {
            if (buf[bufOff] == lookupCh)
            {
                if (--patOff < 0)
                {
                    // whole pattern matched
                    return bufOff;
                }
                // matched current char, advance to preceding one
                lookupCh = pattern[patOff];
            }
            else if (patOff < lastPatternChOff)
            {
                // no char match but already matched some chars; reset
                patOff = lastPatternChOff;
                lookupCh = pattern[patOff];
            }
        }
        return -1;
    }
    
    /**
     * Return true if parser is lenient. Meaning auto healing capacity of the parser are used.
     *
     * @return true if parser is lenient
     */
    public boolean isLenient()
    {
        return isLenient;
    }

    /**
     * Change the parser leniency flag.
     *
     * This method can only be called before the parsing of the file.
     *
     * @param lenient try to handle malformed PDFs.
     *
     */
    public void setLenient(boolean lenient)
    {
        if (initialParseDone)
        {
            throw new IllegalArgumentException("Cannot change leniency after parsing");
        }
        this.isLenient = lenient;
    }

    /**
     * Creates a unique object id using object number and object generation
     * number. (requires object number &lt; 2^31))
     */
    private long getObjectId(final COSObject obj)
    {
        return obj.getObjectNumber() << 32 | obj.getGenerationNumber();
    }

    /**
     * Adds all from newObjects to toBeParsedList if it is not an COSObject or
     * we didn't add this COSObject already (checked via addedObjects).
     */
    private void addNewToList(final Queue<COSBase> toBeParsedList,
            final Collection<COSBase> newObjects, final Set<Long> addedObjects)
    {
        for (COSBase newObject : newObjects)
        {
            addNewToList(toBeParsedList, newObject, addedObjects);
        }
    }

    /**
     * Adds newObject to toBeParsedList if it is not an COSObject or we didn't
     * add this COSObject already (checked via addedObjects).
     */
    private void addNewToList(final Queue<COSBase> toBeParsedList, final COSBase newObject,
            final Set<Long> addedObjects)
    {
        if (newObject instanceof COSObject)
        {
            final long objId = getObjectId((COSObject) newObject);
            if (!addedObjects.add(objId))
            {
                return;
            }
        }
        toBeParsedList.add(newObject);
    }

    /**
     * Will parse every object necessary to load a single page from the pdf document. We try our best to order objects
     * according to offset in file before reading to minimize seek operations.
     * 
     * @param dict the COSObject from the parent pages.
     * @param excludeObjects dictionary object reference entries with these names will not be parsed
     * 
     * @throws IOException if something went wrong
     */
    protected void parseDictObjects(COSDictionary dict, COSName... excludeObjects) throws IOException
    {
        // ---- create queue for objects waiting for further parsing
        final Queue<COSBase> toBeParsedList = new LinkedList<COSBase>();
        // offset ordered object map
        final TreeMap<Long, List<COSObject>> objToBeParsed = new TreeMap<Long, List<COSObject>>();
        // in case of compressed objects offset points to stmObj
        final Set<Long> parsedObjects = new HashSet<Long>();
        final Set<Long> addedObjects = new HashSet<Long>();

        addExcludedToList(excludeObjects, dict, parsedObjects);
        addNewToList(toBeParsedList, dict.getValues(), addedObjects);

        // ---- go through objects to be parsed
        while (!(toBeParsedList.isEmpty() && objToBeParsed.isEmpty()))
        {
            // -- first get all COSObject from other kind of objects and
            // put them in objToBeParsed; afterwards toBeParsedList is empty
            COSBase baseObj;
            while ((baseObj = toBeParsedList.poll()) != null)
            {
                if (baseObj instanceof COSDictionary)
                {
                    addNewToList(toBeParsedList, ((COSDictionary) baseObj).getValues(), addedObjects);
                }
                else if (baseObj instanceof COSArray)
                {
                    for (COSBase current : (COSArray) baseObj)
                    {
                        addNewToList(toBeParsedList, current, addedObjects);
                    }
                }
                else if (baseObj instanceof COSObject)
                {
                    COSObject obj = (COSObject) baseObj;
                    long objId = getObjectId(obj);
                    COSObjectKey objKey = new COSObjectKey(obj);

                    if (!parsedObjects.contains(objId))
                    {
                        XrefEntry entry = xref.get(objKey);
                        if (entry != null)
                        {
                            switch (entry.getType())
                            {
                            case IN_USE:
                                objToBeParsed.put(entry.getByteOffset(),
                                        Collections.singletonList(obj));
                                break;
                            case COMPRESSED:
                                long containingStreamNumber = ((CompressedXrefEntry) entry)
                                        .getObjectStreamNumber();
                                XrefEntry containingStreamEntry = xref.get(new COSObjectKey(
                                        containingStreamNumber, 0));
                                if (containingStreamEntry == null
                                        || containingStreamEntry.getType() != XrefType.IN_USE
                                        || containingStreamEntry.getByteOffset() <= 0)
                                {
                                    throw new IOException(
                                            String.format(
                                                    "Unable to find containing object stream %d for object %d",
                                                    containingStreamNumber, entry.getObjectNumber()));
                                }
                                List<COSObject> stmObjects = objToBeParsed
                                        .get(containingStreamEntry.getByteOffset());
                                if (stmObjects == null)
                                {
                                    stmObjects = new ArrayList<COSObject>();
                                    objToBeParsed.put(containingStreamEntry.getByteOffset(),
                                            stmObjects);
                                }
                                stmObjects.add(obj);
                                break;
                            case FREE:
                            default:
                            }
                        }
                        else
                        {
                            // NULL object
                            COSObject pdfObject = document.getObjectFromPool(objKey);
                            pdfObject.setObject(COSNull.NULL);
                        }
                    }
                }
            }

            // ---- read first COSObject with smallest offset;
            // resulting object will be added to toBeParsedList
            if (objToBeParsed.isEmpty())
            {
                break;
            }

            for (COSObject obj : objToBeParsed.remove(objToBeParsed.firstKey()))
            {
                COSBase parsedObj = parseObjectDynamically(obj, false);

                obj.setObject(parsedObj);
                addNewToList(toBeParsedList, parsedObj, addedObjects);

                parsedObjects.add(getObjectId(obj));
            }
        }
    }

    // add objects not to be parsed to list of already parsed objects
    private void addExcludedToList(COSName[] excludeObjects, COSDictionary dict, final Set<Long> parsedObjects)
    {
        if (excludeObjects != null)
        {
            for (COSName objName : excludeObjects)
            {
                COSBase baseObj = dict.getItem(objName);
                if (baseObj instanceof COSObject)
                {
                    parsedObjects.add(getObjectId((COSObject) baseObj));
                }
            }
        }
    }

    /**
     * This will parse the next object from the stream and add it to the local state. 
     * 
     * @param obj object to be parsed (we only take object number and generation number for lookup start offset)
     * @param requireExistingNotCompressedObj if <code>true</code> object to be parsed must not be contained within
     * compressed stream
     * @return the parsed object (which is also added to document object)
     * 
     * @throws IOException If an IO error occurs.
     */
    protected final COSBase parseObjectDynamically(COSObject obj,
            boolean requireExistingNotCompressedObj) throws IOException
    {
        return parseObjectDynamically(obj.getObjectNumber(), 
                obj.getGenerationNumber(), requireExistingNotCompressedObj);
    }

    /**
     * This will parse the next object from the stream and add it to the local state. 
     * It's reduced to parsing an indirect object.
     * 
     * @param objNr object number of object to be parsed
     * @param objGenNr object generation number of object to be parsed
     * @param requireExistingNotCompressedObj if <code>true</code> the object to be parsed must be defined in xref
     * (comment: null objects may be missing from xref) and it must not be a compressed object within object stream
     * (this is used to circumvent being stuck in a loop in a malicious PDF)
     * 
     * @return the parsed object (which is also added to document object)
     * 
     * @throws IOException If an IO error occurs.
     */
    protected COSBase parseObjectDynamically(long objNr, int objGenNr,
            boolean requireExistingNotCompressedObj) throws IOException
    {
        // ---- create object key and get object (container) from pool
        final COSObjectKey objKey = new COSObjectKey(objNr, objGenNr);
        final COSObject pdfObject = document.getObjectFromPool(objKey);

        if (pdfObject.getObject() == null)
        {
            // not previously parsed
            // ---- read offset or object stream object number from xref table
            XrefEntry xrefEntry = xref.get(objKey);
            // sanity test to circumvent loops with broken documents
            if (requireExistingNotCompressedObj
                    && (xrefEntry == null || xrefEntry.getType() == XrefType.COMPRESSED))
            {
                throw new IOException("Object " + objKey.getNumber() + ":" + objKey.getGeneration()
                        + " must be defined and must not be compressed object: " + xrefEntry);
            }

            if (xrefEntry == null)
            {
                // not defined object -> NULL object (Spec. 1.7, chap. 3.2.9)
                pdfObject.setObject(COSNull.NULL);
            }
            else if (xrefEntry.getType() != XrefType.COMPRESSED)
            {
                // offset of indirect object in file
                // ---- go to object start
                pdfSource.seek(xrefEntry.getByteOffset());

                // ---- we must have an indirect object
                final long readObjNr = readObjectNumber();
                final int readObjGen = readGenerationNumber();
                readExpectedString(OBJ_MARKER, true);

                // ---- consistency check
                if ((readObjNr != objKey.getNumber()) || (readObjGen != objKey.getGeneration()))
                {
                    throw new IOException("XREF for " + objKey.getNumber() + ":"
                            + objKey.getGeneration() + " points to wrong object: " + readObjNr
                            + ":" + readObjGen);
                }

                skipSpaces();
                COSBase pb = parseDirObject();
                String endObjectKey = readString();

                if (endObjectKey.equals(STREAM_STRING))
                {
                    pdfSource.unread(endObjectKey.getBytes(ISO_8859_1));
                    pdfSource.unread(' ');
                    if (pb instanceof COSDictionary)
                    {
                        COSStream stream = parseCOSStream((COSDictionary) pb);

                        if (securityHandler != null)
                        {
                            securityHandler.decryptStream(stream, objNr, objGenNr);
                        }
                        pb = stream;
                    }
                    else
                    {
                        // this is not legal
                        // the combination of a dict and the stream/endstream
                        // forms a complete stream object
                        throw new IOException("Stream not preceded by dictionary (offset: "
                                + xrefEntry.getByteOffset() + ").");
                    }
                    skipSpaces();
                    endObjectKey = readLine();

                    // we have case with a second 'endstream' before endobj
                    if (!endObjectKey.startsWith(ENDOBJ_STRING) && endObjectKey.startsWith(ENDSTREAM_STRING))
                    {
                        endObjectKey = endObjectKey.substring(9).trim();
                        if (endObjectKey.length() == 0)
                        {
                            // no other characters in extra endstream line
                            // read next line
                            endObjectKey = readLine();
                        }
                    }
                }
                else if (securityHandler != null)
                {
                    securityHandler.decrypt(pb, objNr, objGenNr);
                }

                pdfObject.setObject(pb);

                if (!endObjectKey.startsWith(ENDOBJ_STRING))
                {
                    if (isLenient)
                    {
                        LOG.warn("Object (" + readObjNr + ":" + readObjGen + ") at offset "
                                + xrefEntry.getByteOffset()
                                + " does not end with 'endobj' but with '"
                                + endObjectKey + "'");
                    }
                    else
                    {
                        throw new IOException("Object (" + readObjNr + ":" + readObjGen
                                + ") at offset " + xrefEntry.getByteOffset()
                                + " does not end with 'endobj' but with '" + endObjectKey + "'");
                    }
                }
            }
            else
            {
                // xref value is object nr of object stream containing object to
                // be parsed;
                // since our object was not found it means object stream was not
                // parsed so far
                XrefEntry containingStreamEntry = xref.get(new COSObjectKey(
                        ((CompressedXrefEntry) xrefEntry).getObjectStreamNumber(), 0));
                final COSBase objstmBaseObj = parseObjectDynamically(
                        containingStreamEntry.getObjectNumber(),
                        containingStreamEntry.getGenerationNumber(), true);
                if (objstmBaseObj instanceof COSStream)
                {
                    // parse object stream
                    PDFObjectStreamParser parser = new PDFObjectStreamParser((COSStream) objstmBaseObj, document);
                    parser.parse();
                    parser.close();

                    // register all objects which are referenced to be contained
                    // in object stream
                    for (COSObject next : parser.getObjects())
                    {
                        COSObjectKey stmObjKey = new COSObjectKey(next);
                        if (containingStreamEntry.owns(xref.get(stmObjKey)))
                        {
                            COSObject stmObj = document.getObjectFromPool(stmObjKey);
                            stmObj.setObject(next.getObject());
                        }
                    }
                }
            }
        }
        return pdfObject.getObject();
    }
    
    private boolean inGetLength = false;

    /** 
     * Returns length value referred to or defined in given object. 
     */
    private COSNumber getLength(final COSBase lengthBaseObj) throws IOException
    {
        if (lengthBaseObj == null)
        {
            return null;
        }

        if (inGetLength)
        {
            throw new IOException("Loop while reading length from " + lengthBaseObj);
        }

        COSNumber retVal = null;

        try
        {
            inGetLength = true;
            // maybe length was given directly
            if (lengthBaseObj instanceof COSNumber)
            {
                retVal = (COSNumber) lengthBaseObj;
            }
            // length in referenced object
            else if (lengthBaseObj instanceof COSObject)
            {
                COSObject lengthObj = (COSObject) lengthBaseObj;
                if (lengthObj.getObject() == null)
                {
                    // not read so far, keep current stream position
                    final long curFileOffset = pdfSource.getOffset();
                    parseObjectDynamically(lengthObj, true);
                    // reset current stream position
                    pdfSource.seek(curFileOffset);
                    if (lengthObj.getObject() == null)
                    {
                        throw new IOException("Length object content was not read.");
                    }
                }
                if (!(lengthObj.getObject() instanceof COSNumber))
                {
                    throw new IOException("Wrong type of referenced length object " + lengthObj
                            + ": " + lengthObj.getObject().getClass().getSimpleName());
                }
                retVal = (COSNumber) lengthObj.getObject();
            }
            else
            {
                throw new IOException("Wrong type of length object: "
                        + lengthBaseObj.getClass().getSimpleName());
            }
        }
        finally
        {
            inGetLength = false;
        }
        return retVal;
    }
    
    private static final int STREAMCOPYBUFLEN = 8192;
    private final byte[] streamCopyBuf = new byte[STREAMCOPYBUFLEN];

    /**
     * This will read a COSStream from the input stream using length attribute within dictionary. If length attribute is
     * a indirect reference it is first resolved to get the stream length. This means we copy stream data without
     * testing for 'endstream' or 'endobj' and thus it is no problem if these keywords occur within stream. We require
     * 'endstream' to be found after stream data is read.
     * 
     * @param dic dictionary that goes with this stream.
     * 
     * @return parsed pdf stream.
     * 
     * @throws IOException if an error occurred reading the stream, like problems with reading length attribute, stream
     * does not end with 'endstream' after data read, stream too short etc.
     */
    @Override
    protected COSStream parseCOSStream(COSDictionary dic) throws IOException
    {
        final COSStream stream = createCOSStream(dic);
        OutputStream out = null;
        try
        {
            // read 'stream'; this was already tested in parseObjectsDynamically()
            readString(); 
            
            skipWhiteSpaces();

            /*
             * This needs to be dic.getItem because when we are parsing, the underlying object might still be null.
             */
            COSNumber streamLengthObj = getLength(dic.getItem(COSName.LENGTH));
            if (streamLengthObj == null)
            {
                if (isLenient)
                {
                   LOG.warn("The stream doesn't provide any stream length, using fallback readUntilEnd, at offset "
                        + pdfSource.getOffset());
                }
                else
                {
                    throw new IOException("Missing length for stream.");
                }
            }

            // get output stream to copy data to
            if (streamLengthObj != null && validateStreamLength(streamLengthObj.longValue()))
            {
<<<<<<< HEAD
                out = stream.createFilteredStream();
                long remainBytes = streamLengthObj.longValue();
                int bytesRead = 0;
                while (remainBytes > 0)
                {
                    final int readBytes = pdfSource
                            .read(streamCopyBuf,
                                    0,
                                    (remainBytes > STREAMCOPYBUFLEN) ? STREAMCOPYBUFLEN : (int) remainBytes);
                    if (readBytes <= 0)
                    {
                        useReadUntilEnd = true;
                        out.close();
                        pdfSource.unread(bytesRead);
                        break;
                    }
                    out.write(streamCopyBuf, 0, readBytes);
                    remainBytes -= readBytes;
                    bytesRead += readBytes;
                }
=======
                out = stream.createFilteredStream(streamLengthObj);
                readValidStream(out, streamLengthObj);
>>>>>>> f9bfd2e3
            }
            else
            {
                out = stream.createFilteredStream();
                readUntilEndStream(new EndstreamOutputStream(out));
            }
            String endStream = readString();
            if (endStream.equals("endobj") && isLenient)
            {
                LOG.warn("stream ends with 'endobj' instead of 'endstream' at offset "
                        + pdfSource.getOffset());
                // avoid follow-up warning about missing endobj
                pdfSource.unread(ENDOBJ);
            }
            else if (endStream.length() > 9 && isLenient && endStream.substring(0,9).equals(ENDSTREAM_STRING))
            {
                LOG.warn("stream ends with '" + endStream + "' instead of 'endstream' at offset "
                        + pdfSource.getOffset());
                // unread the "extra" bytes
                pdfSource.unread(endStream.substring(9).getBytes(ISO_8859_1));
            }
            else if (!endStream.equals(ENDSTREAM_STRING))
            {
                throw new IOException(
                        "Error reading stream, expected='endstream' actual='"
                        + endStream + "' at offset " + pdfSource.getOffset());
            }
        }
        finally
        {
            if (out != null)
            {
                out.close();
            }
        }
        return stream;
    }

    private void readValidStream(OutputStream out, COSNumber streamLengthObj) throws IOException
    {
        long remainBytes = streamLengthObj.longValue();
        while (remainBytes > 0)
        {
            final int chunk = (remainBytes > STREAMCOPYBUFLEN) ? STREAMCOPYBUFLEN : (int) remainBytes;
            final int readBytes = pdfSource.read(streamCopyBuf, 0, chunk);
            if (readBytes <= 0)
            {
                // shouldn't happen, the stream length has already been validated
                throw new IOException("read error at offset " + pdfSource.getOffset()
                        + ": expected " + chunk + " bytes, but read() returns " + readBytes);
            }
            out.write(streamCopyBuf, 0, readBytes);
            remainBytes -= readBytes;
        }
    }

    private boolean validateStreamLength(long streamLength) throws IOException
    {
        boolean streamLengthIsValid = true;
        long originOffset = pdfSource.getOffset();
        long expectedEndOfStream = originOffset + streamLength;
        if (expectedEndOfStream > fileLen)
        {
            streamLengthIsValid = false;
            LOG.error("The end of the stream is out of range, using workaround to read the stream, " +
                      "found " + originOffset + " but expected " + expectedEndOfStream);
        }
        else
        {
            pdfSource.seek(expectedEndOfStream);
            skipSpaces();
            if (!isString(ENDSTREAM))
            {
                streamLengthIsValid = false;
                LOG.error("The end of the stream doesn't point to the correct offset, using workaround to read the stream, " +
                          "found " + originOffset + " but expected " + expectedEndOfStream);
            }
            pdfSource.seek(originOffset);
        }
        return streamLengthIsValid;
    }

    /**
     * Check if the cross reference table/stream can be found at the current offset.
     * 
     * @param startXRefOffset
     * @return the revised offset
     * @throws IOException
     */
    private long checkXRefOffset(long startXRefOffset) throws IOException
    {
        // repair mode isn't available in non-lenient mode
        if (!isLenient)
        {
            return startXRefOffset;
        }
        pdfSource.seek(startXRefOffset);
        if (pdfSource.peek() == X && isString(XREF_TABLE))
        {
            return startXRefOffset;
        }
        if (startXRefOffset > 0)
        {
	        long fixedOffset = checkXRefStreamOffset(startXRefOffset, true);
	        if (fixedOffset > -1)
	        {
	        	return fixedOffset;
	        }
        }
        // try to find a fixed offset
        return calculateXRefFixedOffset(startXRefOffset, false);
    }

    /**
     * Check if the cross reference stream can be found at the current offset.
     * 
     * @param startXRefOffset the expected start offset of the XRef stream
     * @param checkOnly check only but don't repair the offset if set to true
     * @return the revised offset
     * @throws IOException if something went wrong
     */
    private long checkXRefStreamOffset(long startXRefOffset, boolean checkOnly) throws IOException
    {
        // repair mode isn't available in non-lenient mode
        if (!isLenient || startXRefOffset == 0)
        {
            return startXRefOffset;
        }
        // seek to offset-1 
        pdfSource.seek(startXRefOffset-1);
        int nextValue = pdfSource.read();
        // the first character has to be a whitespace
        if (isWhitespace(nextValue))
        {
            nextValue = pdfSource.peek();
            // is the next character a digit?
            if (nextValue > 47 && nextValue < 58)
            {
                try
                {
                    // it's a XRef stream
                    readObjectNumber();
                    readGenerationNumber();
                    readExpectedString(OBJ_MARKER, true);
                    pdfSource.seek(startXRefOffset);
                    return startXRefOffset;
                }
                catch (IOException exception)
                {
                    // there wasn't an object of a xref stream
                    // try to repair the offset
                    pdfSource.seek(startXRefOffset);
                }
            }
        }
        // try to find a fixed offset
        return checkOnly ? -1 : calculateXRefFixedOffset(startXRefOffset, true);
    }
    
    /**
     * Try to find a fixed offset for the given xref table/stream.
     * 
     * @param objectOffset the given offset where to look at
     * @param streamsOnly search for xref streams only
     * @return the fixed offset
     * 
     * @throws IOException if something went wrong
     */
    private long calculateXRefFixedOffset(long objectOffset, boolean streamsOnly) throws IOException
    {
        if (objectOffset < 0)
        {
            LOG.error("Invalid object offset " + objectOffset + " when searching for a xref table/stream");
            return 0;
        }
        // start a brute force search for all xref tables and try to find the offset we are looking for
        long newOffset = bfSearchForXRef(objectOffset, streamsOnly);
        if (newOffset > -1)
        {
            LOG.debug("Fixed reference for xref table/stream " + objectOffset + " -> " + newOffset);
            return newOffset;
        }
        LOG.error("Can't find the object axref table/stream at offset " + objectOffset);
        return 0;
    }

    /**
     * Check the XRef table by dereferencing all objects and fixing the offset if necessary.
     * 
     * @throws IOException if something went wrong.
     */
    private void checkXrefOffsets() throws IOException
    {
        // repair mode isn't available in non-lenient mode
        if (!isLenient)
        {
            return;
        }
        boolean bruteForceSearch = false;
        for (XrefEntry current : xref.values())
        {
            if (current.getType() == XrefType.IN_USE)
            {
                if (!checkObjectKeys(current.key(), current.getByteOffset()))
                {
                    LOG.debug("Stop checking xref offsets as at least one couldn't be dereferenced");
                    bruteForceSearch = true;
                    break;
                }
            }
        }
        if (bruteForceSearch)
        {
            bfSearchForObjects();
            if (bfSearchCOSObjectKeyOffsets != null && !bfSearchCOSObjectKeyOffsets.isEmpty())
            {
                LOG.debug("Replaced read xref table with the results of a brute force search");
                for (Entry<COSObjectKey, Long> entry : bfSearchCOSObjectKeyOffsets.entrySet())
                {
                    xref.put(XrefEntry.inUseEntry(entry.getKey().getNumber(), entry.getValue(),
                            entry.getKey().getGeneration()));
                }
            }
        }
    }

    /**
     * Check if the given object can be found at the given offset.
     * 
     * @param objectKey the object we are looking for
     * @param offset the offset where to look
     * @return returns true if the given object can be dereferenced at the given offset
     * @throws IOException if something went wrong
     */
    private boolean checkObjectKeys(COSObjectKey objectKey, long offset) throws IOException
    {
        // there can't be any object at the very beginning of a pdf
        if (offset < MINIMUM_SEARCH_OFFSET)
        {
            return false;
        }
        long objectNr = objectKey.getNumber();
        int objectGen = objectKey.getGeneration();
        long originOffset = pdfSource.getOffset();
        pdfSource.seek(offset);
        String objectString = createObjectString(objectNr, objectGen);
        try 
        {
            if (isString(objectString.getBytes(ISO_8859_1)))
            {
                // everything is ok, return origin object key
                pdfSource.seek(originOffset);
                return true;
            }
        }
        catch (IOException exception)
        {
            // Swallow the exception, obviously there isn't any valid object number
        }
        finally 
        {
            pdfSource.seek(originOffset);
        }
        // no valid object number found
        return false;
    }
    /**
     * Create a string for the given object id.
     * 
     * @param objectID the object id
     * @param genID the generation id
     * @return the generated string
     */
    private String createObjectString(long objectID, int genID)
    {
        return Long.toString(objectID) + " " + Integer.toString(genID) + " obj";
    }

    /**
     * Brute force search for every object in the pdf.
     *   
     * @throws IOException if something went wrong
     */
    private void bfSearchForObjects() throws IOException
    {
        if (bfSearchCOSObjectKeyOffsets == null)
        {
            bfSearchCOSObjectKeyOffsets = new HashMap<COSObjectKey, Long>();
            long originOffset = pdfSource.getOffset();
            long currentOffset = MINIMUM_SEARCH_OFFSET;
            String objString = " obj";
            char[] string = objString.toCharArray();
            do
            {
                pdfSource.seek(currentOffset);
                if (isString(string))
                {
                    long tempOffset = currentOffset - 1;
                    pdfSource.seek(tempOffset);
                    int genID = pdfSource.peek();
                    // is the next char a digit?
                    if (genID > 47 && genID < 58)
                    {
                        genID -= 48;
                        tempOffset--;
                        pdfSource.seek(tempOffset);
                        if (isSpace())
                        {
                            while (tempOffset > MINIMUM_SEARCH_OFFSET && isSpace())
                            {
                                pdfSource.seek(--tempOffset);
                            }
                            int length = 0;
                            while (tempOffset > MINIMUM_SEARCH_OFFSET && isDigit())
                            {
                                pdfSource.seek(--tempOffset);
                                length++;
                            }
                            if (length > 0)
                            {
                                pdfSource.read();
                                byte[] objIDBytes = pdfSource.readFully(length);
                                String objIdString = new String(objIDBytes, 0,
                                        objIDBytes.length, ISO_8859_1);
                                Long objectID;
                                try
                                {
                                    objectID = Long.valueOf(objIdString);
                                }
                                catch (NumberFormatException exception)
                                {
                                    objectID = null;
                                }
                                if (objectID != null)
                                {
                                    bfSearchCOSObjectKeyOffsets.put(new COSObjectKey(objectID, genID), tempOffset+1);
                                }
                            }
                        }
                    }
                }
                currentOffset++;
            }
            while (!pdfSource.isEOF());
            // reestablish origin position
            pdfSource.seek(originOffset);
        }
    }

    /**
     * Search for the offset of the given xref table/stream among those found by a brute force search.
     * 
     * @param streamsOnly search for xref streams only
     * @return the offset of the xref entry
     * @throws IOException if something went wrong
     */
    private long bfSearchForXRef(long xrefOffset, boolean streamsOnly) throws IOException
    {
        long newOffset = -1;
        long newOffsetTable = -1;
        long newOffsetStream = -1;
        if (!streamsOnly)
        {
            bfSearchForXRefTables();
        }
        bfSearchForXRefStreams();
        if (!streamsOnly && bfSearchXRefTablesOffsets != null)
        {
            // TODO to be optimized, this won't work in every case
            newOffsetTable = searchNearestValue(bfSearchXRefTablesOffsets, xrefOffset);
        }
        if (bfSearchXRefStreamsOffsets != null)
        {
            // TODO to be optimized, this won't work in every case
            newOffsetStream = searchNearestValue(bfSearchXRefStreamsOffsets, xrefOffset);
        }
        // choose the nearest value
        if (newOffsetTable > -1 && newOffsetStream > -1)
        {
            long differenceTable = xrefOffset - newOffsetTable;
            long differenceStream = xrefOffset - newOffsetStream;
            if (Math.abs(differenceTable) > Math.abs(differenceStream))
            {
                newOffset = differenceStream;
                bfSearchXRefStreamsOffsets.remove(newOffsetStream);
            }
            else
            {
                newOffset = differenceTable;
                bfSearchXRefTablesOffsets.remove(newOffsetTable);
            }
        }
        else if (newOffsetTable > -1)
        {
            newOffset = newOffsetTable;
            bfSearchXRefTablesOffsets.remove(newOffsetTable);
        }
        else if (newOffsetStream > -1)
        {
            newOffset = newOffsetStream;
            bfSearchXRefStreamsOffsets.remove(newOffsetStream);
        }
        return newOffset;
    }

    private long searchNearestValue(List<Long> values, long offset)
    {
        long newValue = -1;
        long currentDifference = -1;
        int currentOffsetIndex = -1;
        int numberOfOffsets = values.size();
        // find the nearest value
        for (int i = 0; i < numberOfOffsets; i++)
        {
            long newDifference = offset - values.get(i);
            // find the nearest offset
            if (currentDifference == -1
                    || (Math.abs(currentDifference) > Math.abs(newDifference)))
            {
                currentDifference = newDifference;
                currentOffsetIndex = i;
            }
        }
        if (currentOffsetIndex > -1)
        {
            newValue = values.get(currentOffsetIndex);
        }
        return newValue;
    }
    /**
     * Brute force search for all xref entries (tables).
     * 
     * @throws IOException if something went wrong
     */
    private void bfSearchForXRefTables() throws IOException
    {
        if (bfSearchXRefTablesOffsets == null)
        {
            // a pdf may contain more than one xref entry
            bfSearchXRefTablesOffsets = new Vector<Long>();
            long originOffset = pdfSource.getOffset();
            pdfSource.seek(MINIMUM_SEARCH_OFFSET);
            // search for xref tables
            while (!pdfSource.isEOF())
            {
                if (isString(XREF_TABLE))
                {
                    long newOffset = pdfSource.getOffset();
                    pdfSource.seek(newOffset - 1);
                    // ensure that we don't read "startxref" instead of "xref"
                    if (isWhitespace())
                    {
                        bfSearchXRefTablesOffsets.add(newOffset);
                    }
                    pdfSource.seek(newOffset + 4);
                }
                pdfSource.read();
            }
            pdfSource.seek(originOffset);
        }
    }

    /**
     * Brute force search for all /XRef entries (streams).
     * 
     * @throws IOException if something went wrong
     */
    private void bfSearchForXRefStreams() throws IOException
    {
        if (bfSearchXRefStreamsOffsets == null)
        {
            // a pdf may contain more than one /XRef entry
            bfSearchXRefStreamsOffsets = new Vector<Long>();
            long originOffset = pdfSource.getOffset();
            pdfSource.seek(MINIMUM_SEARCH_OFFSET);
            // search for XRef streams
            String objString = " obj";
            char[] string = objString.toCharArray();
            while (!pdfSource.isEOF())
            {
                if (isString(XREF_STREAM))
                {
                    // search backwards for the beginning of the stream
                    long newOffset = -1;
                    long xrefOffset = pdfSource.getOffset();
                    boolean objFound = false;
                    for (int i = 1; i < 30 && !objFound; i++)
                    {
                        long currentOffset = xrefOffset - (i * 10);
                        if (currentOffset > 0)
                        {
                            pdfSource.seek(currentOffset);
                            for (int j = 0; j < 10; j++)
                            {
                                if (isString(string))
                                {
                                    long tempOffset = currentOffset - 1;
                                    pdfSource.seek(tempOffset);
                                    int genID = pdfSource.peek();
                                    // is the next char a digit?
                                    if (isDigit(genID))
                                    {
                                        genID -= 48;
                                        tempOffset--;
                                        pdfSource.seek(tempOffset);
                                        if (isSpace())
                                        {
                                            int length = 0;
                                            pdfSource.seek(--tempOffset);
                                            while (tempOffset > MINIMUM_SEARCH_OFFSET && isDigit())
                                            {
                                                pdfSource.seek(--tempOffset);
                                                length++;
                                            }
                                            if (length > 0)
                                            {
                                                pdfSource.read();
                                                newOffset = pdfSource.getOffset();
                                            }
                                        }
                                    }
                                    LOG.debug("Fixed reference for xref stream " + xrefOffset
                                            + " -> " + newOffset);
                                    objFound = true;
                                    break;
                                }
                                else
                                {
                                    currentOffset++;
                                    pdfSource.read();
                                }
                            }
                        }
                    }
                    if (newOffset > -1)
                    {
                        bfSearchXRefStreamsOffsets.add(newOffset);
                    }
                    pdfSource.seek(xrefOffset + 5);
                }
                pdfSource.read();
            }
            pdfSource.seek(originOffset);
        }
    }
    
    /**
     * Rebuild the trailer dictionary if startxref can't be found.
     *  
     * @return the rebuild trailer dictionary
     * 
     * @throws IOException if something went wrong
     */
    protected final COSDictionary rebuildTrailer() throws IOException
    {
        COSDictionary trailer = null;
        bfSearchForObjects();
        if (bfSearchCOSObjectKeyOffsets != null)
        {
            for (COSObjectKey objectKey : bfSearchCOSObjectKeyOffsets.keySet())
            {
                xref.add(XrefEntry.inUseEntry(objectKey.getNumber(),
                        bfSearchCOSObjectKeyOffsets.get(objectKey), objectKey.getGeneration()));
            }
            trailer = trailerMerger.getTrailer();
            getDocument().setTrailer(trailer);
            // search for the different parts of the trailer dictionary 
            for(COSObjectKey key : bfSearchCOSObjectKeyOffsets.keySet())
            {
                Long offset = bfSearchCOSObjectKeyOffsets.get(key);
                pdfSource.seek(offset);
                readObjectNumber();
                readGenerationNumber();
                readExpectedString(OBJ_MARKER, true);
                try
                {
                    COSDictionary dictionary = parseCOSDictionary();
                    if (dictionary != null)
                    {
                        // document catalog
                        if (COSName.CATALOG.equals(dictionary.getCOSName(COSName.TYPE)))
                        {
                            trailer.setItem(COSName.ROOT, document.getObjectFromPool(key));
                        }
                        // info dictionary
                        else if (dictionary.containsKey(COSName.TITLE)
                                || dictionary.containsKey(COSName.AUTHOR)
                                || dictionary.containsKey(COSName.SUBJECT)
                                || dictionary.containsKey(COSName.KEYWORDS)
                                || dictionary.containsKey(COSName.CREATOR)
                                || dictionary.containsKey(COSName.PRODUCER)
                                || dictionary.containsKey(COSName.CREATION_DATE))
                        {
                            trailer.setItem(COSName.INFO, document.getObjectFromPool(key));
                        }
                        // TODO encryption dictionary
                    }
                }
                catch(IOException exception)
                {
                    LOG.debug("Skipped object "+key+", either it's corrupt or not a dictionary");
                }
            }
        }
        return trailer;
    }
    
    /**
     * This will parse the startxref section from the stream.
     * The startxref value is ignored.
     *
     * @return the startxref value or -1 on parsing error
     * @throws IOException If an IO error occurs.
     */
    private long parseStartXref() throws IOException
    {
        long startXref = -1;
        if (isString(STARTXREF))
        {
            readString();
            skipSpaces();
            // This integer is the byte offset of the first object referenced by the xref or xref stream
            startXref = readLong();
        }
        return startXref;
    }
    
    /**
     * Checks if the given string can be found at the current offset.
     * 
     * @param string the bytes of the string to look for
     * @return true if the bytes are in place, false if not
     * @throws IOException if something went wrong
     */
    private boolean isString(byte[] string) throws IOException
    {
        boolean bytesMatching = false;
        if (pdfSource.peek() == string[0])
        {
            int length = string.length;
            byte[] bytesRead = new byte[length];
            int numberOfBytes = pdfSource.read(bytesRead, 0, length);
            while (numberOfBytes < length)
            {
                int readMore = pdfSource.read(bytesRead, numberOfBytes, length - numberOfBytes);
                if (readMore < 0)
                {
                    break;
                }
                numberOfBytes += readMore;
            }
            if (Arrays.equals(string, bytesRead))
            {
                bytesMatching = true;
            }
            pdfSource.unread(bytesRead, 0, numberOfBytes);
        }
        return bytesMatching;
    }

    /**
     * Checks if the given string can be found at the current offset.
     * 
     * @param string the bytes of the string to look for
     * @return true if the bytes are in place, false if not
     * @throws IOException if something went wrong
     */
    private boolean isString(char[] string) throws IOException
    {
        boolean bytesMatching = true;
        long originOffset = pdfSource.getOffset();
        for (char c : string)
        {
            if (pdfSource.read() != c)
            {
                bytesMatching = false;
            }
        }
        pdfSource.seek(originOffset);
        return bytesMatching;
    }

    /**
     * This will parse the trailer from the stream and add it to the state.
     *
     * @return the parsed trailer
     * @throws IOException If an IO error occurs.
     */
    private COSDictionary parseTrailer() throws IOException
    {
        // read "trailer"
        long currentOffset = pdfSource.getOffset();
        if(pdfSource.peek() != 't')
        {
            throw new IOException("Expected trailer object at position: " + currentOffset);
        }
        String nextLine = readLine();
        if( !nextLine.trim().equals( "trailer" ) )
        {
            // in some cases the EOL is missing and the trailer immediately
            // continues with "<<" or with a blank character
            // even if this does not comply with PDF reference we want to support as many PDFs as possible
            // Acrobat reader can also deal with this.
            if (nextLine.startsWith("trailer"))
            {
                // we can't just unread a portion of the read data as we don't know if the EOL consist of 1 or 2 bytes
                int len = "trailer".length();
                // jump back right after "trailer"
                pdfSource.seek(currentOffset + len);
            }
            else
            {
                throw new IOException("Expected trailer object at position: " + currentOffset);
            }
        }
    
        // in some cases the EOL is missing and the trailer continues with " <<"
        // even if this does not comply with PDF reference we want to support as many PDFs as possible
        // Acrobat reader can also deal with this.
        skipSpaces();
        COSDictionary dictionary = parseCOSDictionary();
        trailerMerger.mergeTrailerWithoutOverwriting(currentOffset, dictionary);
        skipSpaces();
        return dictionary;
    }

    /**
     * Parse the header of a pdf.
     * 
     * @return true if a PDF header was found
     * @throws IOException if something went wrong
     */
    protected boolean parsePDFHeader() throws IOException
    {
        return parseHeader(PDF_HEADER, PDF_DEFAULT_VERSION);
    }

    /**
     * Parse the header of a fdf.
     * 
     * @return true if a FDF header was found
     * @throws IOException if something went wrong
     */
    protected boolean parseFDFHeader() throws IOException
    {
        return parseHeader(FDF_HEADER, FDF_DEFAULT_VERSION);
    }

    private boolean parseHeader(String headerMarker, String defaultVersion) throws IOException
    {
        // read first line
        String header = readLine();
        // some pdf-documents are broken and the pdf-version is in one of the following lines
        if (!header.contains(headerMarker))
        {
            header = readLine();
            while (!header.contains(headerMarker))
            {
                // if a line starts with a digit, it has to be the first one with data in it
                if ((header.length() > 0) && (Character.isDigit(header.charAt(0))))
                {
                    break;
                }
                header = readLine();
            }
        }
    
        // nothing found
        if (!header.contains(headerMarker))
        {
            pdfSource.seek(0);
            return false;
        }
    
        //sometimes there is some garbage in the header before the header
        //actually starts, so lets try to find the header first.
        int headerStart = header.indexOf( headerMarker );
    
        // greater than zero because if it is zero then there is no point of trimming
        if ( headerStart > 0 )
        {
            //trim off any leading characters
            header = header.substring( headerStart, header.length() );
        }
    
        // This is used if there is garbage after the header on the same line
        if (header.startsWith(headerMarker) && !header.matches(headerMarker + "\\d.\\d"))
        {
            if (header.length() < headerMarker.length() + 3)
            {
                // No version number at all, set to 1.4 as default
                header = headerMarker + defaultVersion;
                LOG.debug("No version found, set to " + defaultVersion + " as default.");
            }
            else
            {
                String headerGarbage = header.substring(headerMarker.length() + 3, header.length()) + "\n";
                header = header.substring(0, headerMarker.length() + 3);
                pdfSource.unread(headerGarbage.getBytes(ISO_8859_1));
            }
        }
        float headerVersion = -1;
        try
        {
            String[] headerParts = header.split("-");
            if (headerParts.length == 2)
            {
                headerVersion = Float.parseFloat(headerParts[1]);
            }
        }
        catch (NumberFormatException exception)
        {
            LOG.debug("Can't parse the header version.", exception);
        }
        if (headerVersion < 0)
        {
            throw new IOException( "Error getting header version: " + header);
        }
        document.setVersion(headerVersion);
        // rewind
        pdfSource.seek(0);
        return true;
    }

    /**
     * This will parse the xref table from the stream and add it to the state
     * The XrefTable contents are ignored.
     * @param startByteOffset the offset to start at
     * @return false on parsing error
     * @throws IOException If an IO error occurs.
     */
    protected boolean parseXrefTable(long startByteOffset) throws IOException
    {
        if(pdfSource.peek() != 'x')
        {
            return false;
        }
        if (!readString().trim().equals("xref"))
        {
            return false;
        }
        
        // check for trailer after xref
        String str = readString();
        byte[] b = str.getBytes(ISO_8859_1);
        pdfSource.unread(b, 0, b.length);

        if (str.startsWith("trailer"))
        {
            LOG.warn("skipping empty xref table");
            return false;
        }
        
        // Xref tables can have multiple sections. Each starts with a starting object id and a count.
        while(true)
        {
            // first obj id
            long currObjID = readObjectNumber(); 
            
            // the number of objects in the xref table
            long count = readLong();
            
            skipSpaces();
            for(int i = 0; i < count; i++)
            {
                if(pdfSource.isEOF() || isEndOfName((char)pdfSource.peek()))
                {
                    break;
                }
                if(pdfSource.peek() == 't')
                {
                    break;
                }
                //Ignore table contents
                String currentLine = readLine();
                String[] splitString = currentLine.split("\\s");
                if (splitString.length < 3)
                {
                    LOG.warn("invalid xref line: " + currentLine);
                    break;
                }
                /*
                 * This supports the corrupt table as reported in PDFBOX-474 (XXXX XXX XX n)
                 */
                String entryType = splitString[splitString.length - 1];
                if ("n".equals(entryType))
                {
                    try
                    {
                        xref.add(inUseEntry(currObjID, Long.parseLong(splitString[0]),
                                Integer.parseInt(splitString[1])));
                    }
                    catch(NumberFormatException e)
                    {
                        throw new IOException(e);
                    }
                }
                else if (!"f".equals(entryType))
                {
                    throw new IOException("Corrupt XRefTable Entry - ObjID:" + currObjID);
                }
                currObjID++;
                skipSpaces();
            }
            skipSpaces();
            if (!isDigit())
            {
                break;
            }
        }
        return true;
    }

    /**
     * Fills XRefTrailerResolver with data of given stream.
     * Stream must be of type XRef.
     * @param stream the stream to be read
     * @param objByteOffset the offset to start at
     * @param isStandalone should be set to true if the stream is not part of a hybrid xref table
     * @throws IOException if there is an error parsing the stream
     */
    private void parseXrefStream(COSStream stream, long objByteOffset, boolean isStandalone) throws IOException
    {
        // the cross reference stream of a hybrid xref table will be added to the existing one
        // and we must not override the offset and the trailer
        if ( isStandalone )
        {
            document.setIsXRefStream(true);
            trailerMerger.mergeTrailerWithoutOverwriting(objByteOffset, stream);
        }
        PDFXrefStreamParser parser = new PDFXrefStreamParser(stream, document, xref);
        parser.parse();
        parser.close();
    }

    /**
     * This will get the document that was parsed.  parse() must be called before this is called.
     * When you are done with this document you must call close() on it to release
     * resources.
     *
     * @return The document that was parsed.
     *
     * @throws IOException If there is an error getting the document.
     */
    public COSDocument getDocument() throws IOException
    {
        if( document == null )
        {
            throw new IOException( "You must call parse() before calling getDocument()" );
        }
        return document;
    }

    protected TrailerMerger getTrailerMerger()
    {
        return this.trailerMerger;
    }

    protected Xref getXref()
    {
        return this.xref;
    }
    /**
     * Create a temporary file with the input stream. The caller must take care
     * to delete this file at end of the parse method.
     *
     * @param input
     * @return the temporary file
     * @throws IOException If something went wrong.
     */
    File createTmpFile(InputStream input) throws IOException
    {
        FileOutputStream fos = null;
        try
        {
            File tmpFile = File.createTempFile(TMP_FILE_PREFIX, ".pdf");
            fos = new FileOutputStream(tmpFile);
            IOUtils.copy(input, fos);
            return tmpFile;
        }
        finally
        {
            IOUtils.closeQuietly(input);
            IOUtils.closeQuietly(fos);
        }
    }

    /**
     * Parse the values of the trailer dictionary and return the root object.
     *
     * @param trailer The trailer dictionary.
     * @return The parsed root object.
     * @throws IOException If an IO error occurs or if the root object is
     * missing in the trailer dictionary.
     */
    protected COSBase parseTrailerValuesDynamically(COSDictionary trailer) throws IOException
    {
        // PDFBOX-1557 - ensure that all COSObject are loaded in the trailer
        // PDFBOX-1606 - after securityHandler has been instantiated
        for (COSBase trailerEntry : trailer.getValues())
        {
            if (trailerEntry instanceof COSObject)
            {
                COSObject tmpObj = (COSObject) trailerEntry;
                parseObjectDynamically(tmpObj, false);
            }
        }
        // parse catalog or root object
        COSObject root = (COSObject) trailer.getItem(COSName.ROOT);
        if (root == null)
        {
            throw new IOException("Missing root object specification in trailer.");
        }
        return parseObjectDynamically(root, false);
    }

}<|MERGE_RESOLUTION|>--- conflicted
+++ resolved
@@ -16,6 +16,7 @@
  */
 package org.apache.pdfbox.pdfparser;
 
+import static org.apache.pdfbox.util.Charsets.ISO_8859_1;
 import static org.apache.pdfbox.xref.XrefEntry.inUseEntry;
 
 import java.io.File;
@@ -52,15 +53,11 @@
 import org.apache.pdfbox.cos.COSStream;
 import org.apache.pdfbox.io.IOUtils;
 import org.apache.pdfbox.pdmodel.encryption.SecurityHandler;
-<<<<<<< HEAD
 import org.apache.pdfbox.xref.CompressedXrefEntry;
 import org.apache.pdfbox.xref.TrailerMerger;
 import org.apache.pdfbox.xref.Xref;
 import org.apache.pdfbox.xref.XrefEntry;
 import org.apache.pdfbox.xref.XrefType;
-=======
-import static org.apache.pdfbox.util.Charsets.ISO_8859_1;
->>>>>>> f9bfd2e3
 
 /**
  * PDF-Parser which first reads startxref and xref tables in order to know valid objects and parse only these objects.
@@ -152,14 +149,14 @@
      * The prefix for the temp file being used. 
      */
     public static final String TMP_FILE_PREFIX = "tmpPDF";
+
+    /**
+     * Default constructor.
+     */
+    public COSParser()
+    {
+    }
     
-    /**
-     * Default constructor.
-     */
-    public COSParser()
-    {
-    }
-
     /**
      * Constructor.
      * 
@@ -920,31 +917,8 @@
             // get output stream to copy data to
             if (streamLengthObj != null && validateStreamLength(streamLengthObj.longValue()))
             {
-<<<<<<< HEAD
                 out = stream.createFilteredStream();
-                long remainBytes = streamLengthObj.longValue();
-                int bytesRead = 0;
-                while (remainBytes > 0)
-                {
-                    final int readBytes = pdfSource
-                            .read(streamCopyBuf,
-                                    0,
-                                    (remainBytes > STREAMCOPYBUFLEN) ? STREAMCOPYBUFLEN : (int) remainBytes);
-                    if (readBytes <= 0)
-                    {
-                        useReadUntilEnd = true;
-                        out.close();
-                        pdfSource.unread(bytesRead);
-                        break;
-                    }
-                    out.write(streamCopyBuf, 0, readBytes);
-                    remainBytes -= readBytes;
-                    bytesRead += readBytes;
-                }
-=======
-                out = stream.createFilteredStream(streamLengthObj);
                 readValidStream(out, streamLengthObj);
->>>>>>> f9bfd2e3
             }
             else
             {
@@ -1571,7 +1545,7 @@
         }
         return startXref;
     }
-    
+
     /**
      * Checks if the given string can be found at the current offset.
      * 
@@ -1908,8 +1882,8 @@
         return this.xref;
     }
     /**
-     * Create a temporary file with the input stream. The caller must take care
-     * to delete this file at end of the parse method.
+     * Create a temporary file with the input stream. If the creation succeed, the {@linkplain #isTmpPDFFile} is set to
+     * true. This Temporary file will be deleted at end of the parse method
      *
      * @param input
      * @return the temporary file
@@ -1931,7 +1905,7 @@
             IOUtils.closeQuietly(fos);
         }
     }
-
+    
     /**
      * Parse the values of the trailer dictionary and return the root object.
      *
