--- conflicted
+++ resolved
@@ -16,11 +16,8 @@
  */
 package org.apache.pdfbox.pdmodel.interactive.digitalsignature;
 
-<<<<<<< HEAD
 import static org.apache.pdfbox.cos.DirectCOSObject.asDirectObject;
 
-=======
->>>>>>> 17f880d7
 import org.apache.pdfbox.cos.COSDictionary;
 import org.apache.pdfbox.cos.COSName;
 import org.apache.pdfbox.cos.DirectCOSObject;
@@ -30,7 +27,7 @@
  * timestamp and if it is a must have for the signature.
  *
  * @author Thomas Chojecki
- */
+ */ 
 public class PDSeedValueTimeStamp
 {
     private COSDictionary dictionary;
