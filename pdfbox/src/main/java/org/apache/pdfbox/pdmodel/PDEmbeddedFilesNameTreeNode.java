--- conflicted
+++ resolved
@@ -16,15 +16,8 @@
  */
 package org.apache.pdfbox.pdmodel;
 
-<<<<<<< HEAD
 import org.apache.pdfbox.cos.COSBase;
 import org.apache.pdfbox.cos.COSDictionary;
-import org.apache.pdfbox.cos.COSObjectable;
-=======
-import java.io.IOException;
-import org.apache.pdfbox.cos.COSBase;
-import org.apache.pdfbox.cos.COSDictionary;
->>>>>>> 17f880d7
 import org.apache.pdfbox.pdmodel.common.PDNameTreeNode;
 import org.apache.pdfbox.pdmodel.common.filespecification.PDComplexFileSpecification;
 
@@ -51,20 +44,13 @@
         super(dic);
     }
 
-<<<<<<< HEAD
-    protected COSObjectable convertCOSToPD(COSBase base)
-=======
-    @Override
-    protected PDComplexFileSpecification convertCOSToPD( COSBase base ) throws IOException
->>>>>>> 17f880d7
+        @Override
+    protected PDComplexFileSpecification convertCOSToPD(COSBase base)
     {
         return new PDComplexFileSpecification( (COSDictionary)base );
     }
-
-<<<<<<< HEAD
-=======
+    
     @Override
->>>>>>> 17f880d7
     protected PDNameTreeNode createChildNode( COSDictionary dic )
     {
         return new PDEmbeddedFilesNameTreeNode(dic);
