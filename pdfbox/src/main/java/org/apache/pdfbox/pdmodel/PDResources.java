--- conflicted
+++ resolved
@@ -61,8 +61,8 @@
      * @param resourceDictionary The cos dictionary for this resource.
      */
     // todo: replace this constructor with a static factory which can cache PDResources at will
-    // also it should probably take a COSBase so that it is indirect-object aware.
-    // It might also want to have some context, e.g. knowing what the parent of the resources is?
+    //       also it should probably take a COSBase so that it is indirect-object aware.
+    //       It might also want to have some context, e.g. knowing what the parent of the resources is?
     public PDResources(COSDictionary resourceDictionary)
     {
         if (resourceDictionary == null)
@@ -89,7 +89,7 @@
      */
     public PDFont getFont(COSName name) throws IOException
     {
-        COSDictionary dict = (COSDictionary) get(COSName.FONT, name);
+        COSDictionary dict = (COSDictionary)get(COSName.FONT, name);
         if (dict == null)
         {
             return null;
@@ -119,13 +119,8 @@
 
     /**
      * Returns true if the given color space name exists in these resources.
-<<<<<<< HEAD
-     * 
-     * @param name color space name
-=======
      *
      * @param name Name of the color space resource.
->>>>>>> 61fe917a
      */
     public boolean hasColorSpace(COSName name)
     {
@@ -140,7 +135,7 @@
      */
     public PDExtendedGraphicsState getExtGState(COSName name)
     {
-        COSDictionary dict = (COSDictionary) get(COSName.EXT_G_STATE, name);
+        COSDictionary dict = (COSDictionary)get(COSName.EXT_G_STATE, name);
         if (dict == null)
         {
             return null;
@@ -156,7 +151,7 @@
      */
     public PDShading getShading(COSName name) throws IOException
     {
-        COSDictionary dict = (COSDictionary) get(COSName.SHADING, name);
+        COSDictionary dict = (COSDictionary)get(COSName.SHADING, name);
         if (dict == null)
         {
             return null;
@@ -172,7 +167,7 @@
      */
     public PDAbstractPattern getPattern(COSName name) throws IOException
     {
-        COSDictionary dict = (COSDictionary) get(COSName.PATTERN, name);
+        COSDictionary dict = (COSDictionary)get(COSName.PATTERN, name);
         if (dict == null)
         {
             return null;
@@ -187,7 +182,7 @@
      */
     public PDPropertyList getProperties(COSName name)
     {
-        COSDictionary dict = (COSDictionary) get(COSName.PROPERTIES, name);
+        COSDictionary dict = (COSDictionary)get(COSName.PROPERTIES, name);
         if (dict == null)
         {
             return null;
@@ -227,7 +222,7 @@
      */
     private COSBase get(COSName kind, COSName name)
     {
-        COSDictionary dict = (COSDictionary) resources.getDictionaryObject(kind);
+        COSDictionary dict = (COSDictionary)resources.getDictionaryObject(kind);
         if (dict == null)
         {
             return null;
@@ -296,7 +291,7 @@
      */
     private Iterable<COSName> getNames(COSName kind)
     {
-        COSDictionary dict = (COSDictionary) resources.getDictionaryObject(kind);
+        COSDictionary dict = (COSDictionary)resources.getDictionaryObject(kind);
         if (dict == null)
         {
             return Collections.emptySet();
@@ -305,8 +300,8 @@
     }
 
     /**
-     * Adds the given font to the resources of the current page and returns the name for the new resources. Returns the
-     * existing resource name if the given item already exists.
+     * Adds the given font to the resources of the current page and returns the name for the
+     * new resources. Returns the existing resource name if the given item already exists.
      *
      * @param font the font to add
      * @return the name of the resource in the resources dictionary
@@ -317,8 +312,8 @@
     }
 
     /**
-     * Adds the given color space to the resources of the current page and returns the name for the new resources.
-     * Returns the existing resource name if the given item already exists.
+     * Adds the given color space to the resources of the current page and returns the name for the
+     * new resources. Returns the existing resource name if the given item already exists.
      *
      * @param colorSpace the color space to add
      * @return the name of the resource in the resources dictionary
@@ -329,13 +324,8 @@
     }
 
     /**
-<<<<<<< HEAD
-     * Adds the given external graphics state to the resources of the current page and returns the name for the new
-     * resources. Returns the existing resource name if the given item already exists.
-=======
      * Adds the given extended graphics state to the resources of the current page and returns the
      * name for the new resources. Returns the existing resource name if the given item already exists.
->>>>>>> 61fe917a
      *
      * @param extGState the extended graphics state to add
      * @return the name of the resource in the resources dictionary
@@ -346,8 +336,8 @@
     }
 
     /**
-     * Adds the given shading to the resources of the current page and returns the name for the new resources. Returns
-     * the existing resource name if the given item already exists.
+     * Adds the given shading to the resources of the current page and returns the name for the
+     * new resources. Returns the existing resource name if the given item already exists.
      *
      * @param shading the shading to add
      * @return the name of the resource in the resources dictionary
@@ -358,8 +348,8 @@
     }
 
     /**
-     * Adds the given pattern to the resources of the current page and returns the name for the new resources. Returns
-     * the existing resource name if the given item already exists.
+     * Adds the given pattern to the resources of the current page and returns the name for the
+     * new resources. Returns the existing resource name if the given item already exists.
      *
      * @param pattern the pattern to add
      * @return the name of the resource in the resources dictionary
@@ -370,8 +360,8 @@
     }
 
     /**
-     * Adds the given property list to the resources of the current page and returns the name for the new resources.
-     * Returns the existing resource name if the given item already exists.
+     * Adds the given property list to the resources of the current page and returns the name for
+     * the new resources. Returns the existing resource name if the given item already exists.
      *
      * @param properties the property list to add
      * @return the name of the resource in the resources dictionary
@@ -389,8 +379,8 @@
     }
 
     /**
-     * Adds the given image to the resources of the current page and returns the name for the new resources. Returns the
-     * existing resource name if the given item already exists.
+     * Adds the given image to the resources of the current page and returns the name for the
+     * new resources. Returns the existing resource name if the given item already exists.
      *
      * @param image the image to add
      * @return the name of the resource in the resources dictionary
@@ -401,8 +391,8 @@
     }
 
     /**
-     * Adds the given form to the resources of the current page and returns the name for the new resources. Returns the
-     * existing resource name if the given item already exists.
+     * Adds the given form to the resources of the current page and returns the name for the
+     * new resources. Returns the existing resource name if the given item already exists.
      *
      * @param form the form to add
      * @return the name of the resource in the resources dictionary
@@ -413,8 +403,8 @@
     }
 
     /**
-     * Adds the given XObject to the resources of the current page and returns the name for the new resources. Returns
-     * the existing resource name if the given item already exists.
+     * Adds the given XObject to the resources of the current page and returns the name for the
+     * new resources. Returns the existing resource name if the given item already exists.
      *
      * @param xobject the XObject to add
      * @param prefix the prefix to be used when creating the resource name
@@ -445,7 +435,7 @@
      */
     private COSName createKey(COSName kind, String prefix)
     {
-        COSDictionary dict = (COSDictionary) resources.getDictionaryObject(kind);
+        COSDictionary dict = (COSDictionary)resources.getDictionaryObject(kind);
         if (dict == null)
         {
             return COSName.getPDFName(prefix + 1);
@@ -456,7 +446,8 @@
         do
         {
             key = prefix + (dict.keySet().size() + 1);
-        } while (dict.containsKey(key));
+        }
+        while (dict.containsKey(key));
         return COSName.getPDFName(key);
     }
 
@@ -465,7 +456,7 @@
      */
     private void put(COSName kind, COSName name, COSObjectable object)
     {
-        COSDictionary dict = (COSDictionary) resources.getDictionaryObject(kind);
+        COSDictionary dict = (COSDictionary)resources.getDictionaryObject(kind);
         if (dict == null)
         {
             dict = new COSDictionary();
