--- conflicted
+++ resolved
@@ -20,26 +20,13 @@
 import java.io.IOException;
 import java.io.OutputStream;
 import java.util.List;
-<<<<<<< HEAD
-
-import org.apache.commons.logging.Log;
-import org.apache.commons.logging.LogFactory;
+
 import org.apache.pdfbox.contentstream.operator.Operator;
 import org.apache.pdfbox.cos.COSName;
-import org.apache.pdfbox.cos.COSNumber;
-import org.apache.pdfbox.cos.COSObjectable;
-=======
-import org.apache.pdfbox.contentstream.operator.Operator;
-import org.apache.pdfbox.cos.COSName;
->>>>>>> 17f880d7
 import org.apache.pdfbox.cos.COSStream;
 import org.apache.pdfbox.pdfparser.PDFStreamParser;
 import org.apache.pdfbox.pdfwriter.ContentStreamWriter;
 import org.apache.pdfbox.pdmodel.PDPageContentStream;
-<<<<<<< HEAD
-import org.apache.pdfbox.pdmodel.PDResources;
-=======
->>>>>>> 17f880d7
 import org.apache.pdfbox.pdmodel.common.PDRectangle;
 import org.apache.pdfbox.pdmodel.font.PDFont;
 import org.apache.pdfbox.pdmodel.interactive.action.PDFormFieldAdditionalActions;
@@ -97,16 +84,8 @@
                 PDAppearanceDictionary appearanceDict = widget.getAppearance();
                 if (appearanceDict == null)
                 {
-<<<<<<< HEAD
-                    COSStream cosStream = new COSStream();
-                    appearanceStream = new PDAppearanceStream(cosStream);
-                    appearanceStream.setBBox(widget.getRectangle()
-                            .createRetranslatedRectangle());
-                    appearance.setNormalAppearance(appearanceStream);
-=======
                     appearanceDict = new PDAppearanceDictionary();
                     widget.setAppearance(appearanceDict);
->>>>>>> 17f880d7
                 }
 
                 PDAppearanceEntry appearance = appearanceDict.getNormalAppearance();
