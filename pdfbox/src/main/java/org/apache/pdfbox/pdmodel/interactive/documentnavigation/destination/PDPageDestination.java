/*
 * Licensed to the Apache Software Foundation (ASF) under one or more
 * contributor license agreements.  See the NOTICE file distributed with
 * this work for additional information regarding copyright ownership.
 * The ASF licenses this file to You under the Apache License, Version 2.0
 * (the "License"); you may not use this file except in compliance with
 * the License.  You may obtain a copy of the License at
 *
 *      http://www.apache.org/licenses/LICENSE-2.0
 *
 * Unless required by applicable law or agreed to in writing, software
 * distributed under the License is distributed on an "AS IS" BASIS,
 * WITHOUT WARRANTIES OR CONDITIONS OF ANY KIND, either express or implied.
 * See the License for the specific language governing permissions and
 * limitations under the License.
 */
package org.apache.pdfbox.pdmodel.interactive.documentnavigation.destination;

import org.apache.pdfbox.cos.COSArray;
import org.apache.pdfbox.cos.COSBase;
import org.apache.pdfbox.cos.COSDictionary;
import org.apache.pdfbox.cos.COSInteger;
import org.apache.pdfbox.cos.COSName;
import org.apache.pdfbox.cos.COSNumber;
import org.apache.pdfbox.pdmodel.PDPage;
import org.apache.pdfbox.pdmodel.PDPageTree;

/**
 * This represents a destination to a page, see subclasses for specific parameters.
 *
 * @author Ben Litchfield
 */
public abstract class PDPageDestination extends PDDestination
{
    /**
     * Storage for the page destination.
     */
    protected COSArray array;

    /**
     * Constructor to create empty page destination.
     *
     */
    protected PDPageDestination()
    {
        array = new COSArray();
    }

    /**
     * Constructor to create empty page destination.
     *
     * @param arr A page destination array.
     */
    protected PDPageDestination( COSArray arr )
    {
        array = arr;
    }

    /**
     * This will get the page for this destination. A page destination can either reference a page
     * (for a local destination) or a page number (when doing a remote destination to another PDF).
     * If this object is referencing by page number then this method will return null and
     * {@link #getPageNumber()} should be used.
     *
     * @return The page for this destination.
     */
    public PDPage getPage()
    {
        PDPage retval = null;
        if( array.size() > 0 )
        {
            COSBase page = array.getObject( 0 );
            if( page instanceof COSDictionary )
            {
                retval = new PDPage( (COSDictionary)page );
            }
        }
        return retval;
    }

    /**
     * Set the page for this destination.
     *
     * @param page The page for the destination.
     */
    public void setPage( PDPage page )
    {
        array.set( 0, page );
    }

    /**
     * This will get the page number for this destination. A page destination can either reference a
     * page (for a local destination) or a page number (when doing a remote destination to another
     * PDF). If this object is referencing by page number then this method will return that number,
     * otherwise -1 will be returned.
     *
     * @return The zero-based page number for this destination.
     */
    public int getPageNumber()
    {
        int retval = -1;
        if( array.size() > 0 )
        {
            COSBase page = array.getObject( 0 );
            if( page instanceof COSNumber )
            {
                retval = ((COSNumber)page).intValue();
            }
        }
        return retval;
    }

    /**
     * Returns the page number for this destination, regardless of whether this is a page number or
     * a reference to a page.
     *
     * @since Apache PDFBox 1.0.0
     * @see org.apache.pdfbox.pdmodel.interactive.documentnavigation.outline.PDOutlineItem
     * @return page number, or -1 if the destination type is unknown. The page number is 0-based if
     * it was in the dictionary (for remote destinations), and 1-based if it was computed from a
     * page reference (for local destinations).
     * @deprecated This method has inconsistent behavior (see returns), use {@link #retrieveDestPageNumber()} instead.
     */
    @Deprecated
    public int findPageNumber()
    {
        int retval = -1;
        if( array.size() > 0 )
        {
            COSBase page = array.getObject( 0 );
            if( page instanceof COSNumber )
            {
                retval = ((COSNumber)page).intValue();
            }
            else if (page instanceof COSDictionary)
            {
                COSBase parent = page;
                while (((COSDictionary) parent).getDictionaryObject(COSName.PARENT, COSName.P) != null)
                {
                    parent = ((COSDictionary) parent).getDictionaryObject(COSName.PARENT, COSName.P);
                }
                // now parent is the pages node
                PDPageTree pages = new PDPageTree((COSDictionary) parent);
                return pages.indexOf(new PDPage((COSDictionary) page)) + 1;
            }
        }
        return retval;
    }

    /**
     * Returns the page number for this destination, regardless of whether this is a page number or
     * a reference to a page.
     *
     * @see org.apache.pdfbox.pdmodel.interactive.documentnavigation.outline.PDOutlineItem
     * @return the 0-based page number, or -1 if the destination type is unknown.
     */
    public int retrievePageNumber()
    {
<<<<<<< HEAD
        array.set(0, COSInteger.get(pageNumber));
=======
        int retval = -1;
        if (array.size() > 0)
        {
            COSBase page = array.getObject(0);
            if (page instanceof COSNumber)
            {
                retval = ((COSNumber) page).intValue();
            }
            else if (page instanceof COSDictionary)
            {
                COSBase parent = page;
                while (((COSDictionary) parent).getDictionaryObject(COSName.PARENT, COSName.P) != null)
                {
                    parent = ((COSDictionary) parent).getDictionaryObject(COSName.PARENT, COSName.P);
                }
                // now parent is the pages node
                PDPageTree pages = new PDPageTree((COSDictionary) parent);
                return pages.indexOf(new PDPage((COSDictionary) page));
            }
        }
        return retval;
>>>>>>> 17f880d7
    }

    /**
     * Set the page number for this destination.
     *
     * @param pageNumber The page for the destination.
     */
<<<<<<< HEAD
    @Override
    public COSBase getCOSObject()
=======
    public void setPageNumber( int pageNumber )
>>>>>>> 17f880d7
    {
        array.set( 0, pageNumber );
    }

    /**
     * Convert this standard java object to a COS object.
     *
     * @return The cos object that matches this Java object.
     */
    @Override
    public COSArray getCOSObject()
    {
        return array;
    }

}<|MERGE_RESOLUTION|>--- conflicted
+++ resolved
@@ -51,28 +51,27 @@
      *
      * @param arr A page destination array.
      */
-    protected PDPageDestination( COSArray arr )
+    protected PDPageDestination(COSArray arr)
     {
         array = arr;
     }
 
     /**
-     * This will get the page for this destination. A page destination can either reference a page
-     * (for a local destination) or a page number (when doing a remote destination to another PDF).
-     * If this object is referencing by page number then this method will return null and
-     * {@link #getPageNumber()} should be used.
+     * This will get the page for this destination. A page destination can either reference a page (for a local
+     * destination) or a page number (when doing a remote destination to another PDF). If this object is referencing by
+     * page number then this method will return null and {@link #getPageNumber()} should be used.
      *
      * @return The page for this destination.
      */
     public PDPage getPage()
     {
         PDPage retval = null;
-        if( array.size() > 0 )
-        {
-            COSBase page = array.getObject( 0 );
-            if( page instanceof COSDictionary )
-            {
-                retval = new PDPage( (COSDictionary)page );
+        if (array.size() > 0)
+        {
+            COSBase page = array.getObject(0);
+            if (page instanceof COSDictionary)
+            {
+                retval = new PDPage((COSDictionary) page);
             }
         }
         return retval;
@@ -83,61 +82,61 @@
      *
      * @param page The page for the destination.
      */
-    public void setPage( PDPage page )
-    {
-        array.set( 0, page );
-    }
-
-    /**
-     * This will get the page number for this destination. A page destination can either reference a
-     * page (for a local destination) or a page number (when doing a remote destination to another
-     * PDF). If this object is referencing by page number then this method will return that number,
-     * otherwise -1 will be returned.
+    public void setPage(PDPage page)
+    {
+        array.set(0, page);
+    }
+
+    /**
+     * This will get the page number for this destination. A page destination can either reference a page (for a local
+     * destination) or a page number (when doing a remote destination to another PDF). If this object is referencing by
+     * page number then this method will return that number, otherwise -1 will be returned.
      *
      * @return The zero-based page number for this destination.
      */
     public int getPageNumber()
     {
         int retval = -1;
-        if( array.size() > 0 )
-        {
-            COSBase page = array.getObject( 0 );
-            if( page instanceof COSNumber )
-            {
-                retval = ((COSNumber)page).intValue();
-            }
-        }
-        return retval;
-    }
-
-    /**
-     * Returns the page number for this destination, regardless of whether this is a page number or
-     * a reference to a page.
+        if (array.size() > 0)
+        {
+            COSBase page = array.getObject(0);
+            if (page instanceof COSNumber)
+            {
+                retval = ((COSNumber) page).intValue();
+            }
+        }
+        return retval;
+    }
+
+    /**
+     * Returns the page number for this destination, regardless of whether this is a page number or a reference to a
+     * page.
      *
      * @since Apache PDFBox 1.0.0
      * @see org.apache.pdfbox.pdmodel.interactive.documentnavigation.outline.PDOutlineItem
-     * @return page number, or -1 if the destination type is unknown. The page number is 0-based if
-     * it was in the dictionary (for remote destinations), and 1-based if it was computed from a
-     * page reference (for local destinations).
+     * @return page number, or -1 if the destination type is unknown. The page number is 0-based if it was in the
+     * dictionary (for remote destinations), and 1-based if it was computed from a page reference (for local
+     * destinations).
      * @deprecated This method has inconsistent behavior (see returns), use {@link #retrieveDestPageNumber()} instead.
      */
     @Deprecated
     public int findPageNumber()
     {
         int retval = -1;
-        if( array.size() > 0 )
-        {
-            COSBase page = array.getObject( 0 );
-            if( page instanceof COSNumber )
-            {
-                retval = ((COSNumber)page).intValue();
+        if (array.size() > 0)
+        {
+            COSBase page = array.getObject(0);
+            if (page instanceof COSNumber)
+            {
+                retval = ((COSNumber) page).intValue();
             }
             else if (page instanceof COSDictionary)
             {
                 COSBase parent = page;
                 while (((COSDictionary) parent).getDictionaryObject(COSName.PARENT, COSName.P) != null)
                 {
-                    parent = ((COSDictionary) parent).getDictionaryObject(COSName.PARENT, COSName.P);
+                    parent = ((COSDictionary) parent)
+                            .getDictionaryObject(COSName.PARENT, COSName.P);
                 }
                 // now parent is the pages node
                 PDPageTree pages = new PDPageTree((COSDictionary) parent);
@@ -148,17 +147,14 @@
     }
 
     /**
-     * Returns the page number for this destination, regardless of whether this is a page number or
-     * a reference to a page.
+     * Returns the page number for this destination, regardless of whether this is a page number or a reference to a
+     * page.
      *
      * @see org.apache.pdfbox.pdmodel.interactive.documentnavigation.outline.PDOutlineItem
      * @return the 0-based page number, or -1 if the destination type is unknown.
      */
     public int retrievePageNumber()
     {
-<<<<<<< HEAD
-        array.set(0, COSInteger.get(pageNumber));
-=======
         int retval = -1;
         if (array.size() > 0)
         {
@@ -172,7 +168,8 @@
                 COSBase parent = page;
                 while (((COSDictionary) parent).getDictionaryObject(COSName.PARENT, COSName.P) != null)
                 {
-                    parent = ((COSDictionary) parent).getDictionaryObject(COSName.PARENT, COSName.P);
+                    parent = ((COSDictionary) parent)
+                            .getDictionaryObject(COSName.PARENT, COSName.P);
                 }
                 // now parent is the pages node
                 PDPageTree pages = new PDPageTree((COSDictionary) parent);
@@ -180,7 +177,6 @@
             }
         }
         return retval;
->>>>>>> 17f880d7
     }
 
     /**
@@ -188,14 +184,9 @@
      *
      * @param pageNumber The page for the destination.
      */
-<<<<<<< HEAD
-    @Override
-    public COSBase getCOSObject()
-=======
-    public void setPageNumber( int pageNumber )
->>>>>>> 17f880d7
-    {
-        array.set( 0, pageNumber );
+    public void setPageNumber(int pageNumber)
+    {
+        array.set(0, COSInteger.get(pageNumber));
     }
 
     /**
