/*
 * Licensed to the Apache Software Foundation (ASF) under one or more
 * contributor license agreements.  See the NOTICE file distributed with
 * this work for additional information regarding copyright ownership.
 * The ASF licenses this file to You under the Apache License, Version 2.0
 * (the "License"); you may not use this file except in compliance with
 * the License.  You may obtain a copy of the License at
 *
 *      http://www.apache.org/licenses/LICENSE-2.0
 *
 * Unless required by applicable law or agreed to in writing, software
 * distributed under the License is distributed on an "AS IS" BASIS,
 * WITHOUT WARRANTIES OR CONDITIONS OF ANY KIND, either express or implied.
 * See the License for the specific language governing permissions and
 * limitations under the License.
 */
package org.apache.pdfbox.pdmodel.documentinterchange.taggedpdf;

import org.apache.pdfbox.cos.COSArray;
import org.apache.pdfbox.cos.COSBase;
import org.apache.pdfbox.cos.COSDictionary;
import org.apache.pdfbox.pdmodel.common.PDRectangle;
import org.apache.pdfbox.pdmodel.graphics.color.PDGamma;

/**
 * A Layout attribute object.
 * 
 * @author Johannes Koch
 */
public class PDLayoutAttributeObject extends PDStandardAttributeObject
{

    /**
     * standard attribute owner: Layout
     */
    public static final String OWNER_LAYOUT = "Layout";

    private static final String PLACEMENT                    = "Placement";
    private static final String WRITING_MODE                 = "WritingMode";
    private static final String BACKGROUND_COLOR             = "BackgroundColor";
    private static final String BORDER_COLOR                 = "BorderColor";
    private static final String BORDER_STYLE                 = "BorderStyle";
    private static final String BORDER_THICKNESS             = "BorderThickness";
    private static final String PADDING                      = "Padding";
    private static final String COLOR                        = "Color";
    private static final String SPACE_BEFORE                 = "SpaceBefore";
    private static final String SPACE_AFTER                  = "SpaceAfter";
    private static final String START_INDENT                 = "StartIndent";
    private static final String END_INDENT                   = "EndIndent";
    private static final String TEXT_INDENT                  = "TextIndent";
    private static final String TEXT_ALIGN                   = "TextAlign";
    private static final String BBOX                         = "BBox";
    private static final String WIDTH                        = "Width";
    private static final String HEIGHT                       = "Height";
    private static final String BLOCK_ALIGN                  = "BlockAlign";
    private static final String INLINE_ALIGN                 = "InlineAlign";
    private static final String T_BORDER_STYLE               = "TBorderStyle";
    private static final String T_PADDING                    = "TPadding";
    private static final String BASELINE_SHIFT               = "BaselineShift";
    private static final String LINE_HEIGHT                  = "LineHeight";
    private static final String TEXT_DECORATION_COLOR        = "TextDecorationColor";
    private static final String TEXT_DECORATION_THICKNESS    = "TextDecorationThickness";
    private static final String TEXT_DECORATION_TYPE         = "TextDecorationType";
    private static final String RUBY_ALIGN                   = "RubyAlign";
    private static final String RUBY_POSITION                = "RubyPosition";
    private static final String GLYPH_ORIENTATION_VERTICAL   = "GlyphOrientationVertical";
    private static final String COLUMN_COUNT                 = "ColumnCount";
    private static final String COLUMN_GAP                   = "ColumnGap";
    private static final String COLUMN_WIDTHS                = "ColumnWidths";

    /**
     * Placement: Block: Stacked in the block-progression direction within an
     * enclosing reference area or parent BLSE.
     */
    public static final String PLACEMENT_BLOCK                 = "Block";
    /**
     * Placement: Inline: Packed in the inline-progression direction within an
     * enclosing BLSE.
     */
    public static final String PLACEMENT_INLINE                = "Inline";
    /**
     * Placement: Before: Placed so that the before edge of the element’s
     * allocation rectangle coincides with that of the nearest enclosing
     * reference area. The element may float, if necessary, to achieve the
     * specified placement. The element shall be treated as a block occupying
     * the full extent of the enclosing reference area in the inline direction.
     * Other content shall be stacked so as to begin at the after edge of the
     * element’s allocation rectangle.
     */
    public static final String PLACEMENT_BEFORE                = "Before";
    /**
     * Placement: Start: Placed so that the start edge of the element’s
     * allocation rectangle coincides with that of the nearest enclosing
     * reference area. The element may float, if necessary, to achieve the
     * specified placement. Other content that would intrude into the element’s
     * allocation rectangle shall be laid out as a runaround.
     */
    public static final String PLACEMENT_START                 = "Start";
    /**
     * Placement: End: Placed so that the end edge of the element’s allocation
     * rectangle coincides with that of the nearest enclosing reference area.
     * The element may float, if necessary, to achieve the specified placement.
     * Other content that would intrude into the element’s allocation rectangle
     * shall be laid out as a runaround.
     */
    public static final String PLACEMENT_END                   = "End";
    /**
     * WritingMode: LrTb: Inline progression from left to right; block
     * progression from top to bottom. This is the typical writing mode for
     * Western writing systems.
     */
    public static final String WRITING_MODE_LRTB               = "LrTb";
    /**
     * WritingMode: RlTb: Inline progression from right to left; block
     * progression from top to bottom. This is the typical writing mode for
     * Arabic and Hebrew writing systems.
     */
    public static final String WRITING_MODE_RLTB               = "RlTb";
    /**
     * WritingMode: TbRl: Inline progression from top to bottom; block
     * progression from right to left. This is the typical writing mode for
     * Chinese and Japanese writing systems.
     */
    public static final String WRITING_MODE_TBRL               = "TbRl";
    /**
     * BorderStyle: None: No border. Forces the computed value of
     * BorderThickness to be 0.
     */
    public static final String BORDER_STYLE_NONE               = "None";
    /**
     * BorderStyle: Hidden: Same as {@link #BORDER_STYLE_NONE}, except in terms
     * of border conflict resolution for table elements.
     */
    public static final String BORDER_STYLE_HIDDEN             = "Hidden";
    /**
     * BorderStyle: Dotted: The border is a series of dots.
     */
    public static final String BORDER_STYLE_DOTTED             = "Dotted";
    /**
     * BorderStyle: Dashed: The border is a series of short line segments.
     */
    public static final String BORDER_STYLE_DASHED             = "Dashed";
    /**
     * BorderStyle: Solid: The border is a single line segment.
     */
    public static final String BORDER_STYLE_SOLID              = "Solid";
    /**
     * BorderStyle: Double: The border is two solid lines. The sum of the two
     * lines and the space between them equals the value of BorderThickness.
     */
    public static final String BORDER_STYLE_DOUBLE             = "Double";
    /**
     * BorderStyle: Groove: The border looks as though it were carved into the
     * canvas.
     */
    public static final String BORDER_STYLE_GROOVE             = "Groove";
    /**
     * BorderStyle: Ridge: The border looks as though it were coming out of the
     * canvas (the opposite of {@link #BORDER_STYLE_GROOVE}).
     */
    public static final String BORDER_STYLE_RIDGE              = "Ridge";
    /**
     * BorderStyle: Inset: The border makes the entire box look as though it
     * were embedded in the canvas.
     */
    public static final String BORDER_STYLE_INSET              = "Inset";
    /**
     * BorderStyle: Outset: The border makes the entire box look as though it
     * were coming out of the canvas (the opposite of {@link #BORDER_STYLE_INSET}.
     */
    public static final String BORDER_STYLE_OUTSET             = "Outset";
    /**
     * TextAlign: Start: Aligned with the start edge.
     */
    public static final String TEXT_ALIGN_START                = "Start";
    /**
     * TextAlign: Center: Centered between the start and end edges.
     */
    public static final String TEXT_ALIGN_CENTER               = "Center";
    /**
     * TextAlign: End: Aligned with the end edge.
     */
    public static final String TEXT_ALIGN_END                  = "End";
    /**
     * TextAlign: Justify: Aligned with both the start and end edges, with
     * internal spacing within each line expanded, if necessary, to achieve such
     * alignment. The last (or only) line shall be aligned with the start edge
     * only.
     */
    public static final String TEXT_ALIGN_JUSTIFY              = "Justify";
    /**
     * Width: Auto
     */
    public static final String WIDTH_AUTO                      = "Auto";
    /**
     * Height: Auto
     */
    public static final String HEIGHT_AUTO                     = "Auto";
    /**
     * BlockAlign: Before: Before edge of the first child’s allocation rectangle
     * aligned with that of the table cell’s content rectangle.
     */
    public static final String BLOCK_ALIGN_BEFORE              = "Before";
    /**
     * BlockAlign: Middle: Children centered within the table cell. The distance
     * between the before edge of the first child’s allocation rectangle and
     * that of the table cell’s content rectangle shall be the same as the
     * distance between the after edge of the last child’s allocation rectangle
     * and that of the table cell’s content rectangle.
     */
    public static final String BLOCK_ALIGN_MIDDLE              = "Middle";
    /**
     * BlockAlign: After: After edge of the last child’s allocation rectangle
     * aligned with that of the table cell’s content rectangle.
     */
    public static final String BLOCK_ALIGN_AFTER               = "After";
    /**
     * BlockAlign: Justify: Children aligned with both the before and after
     * edges of the table cell’s content rectangle. The first child shall be
     * placed as described for {@link #BLOCK_ALIGN_BEFORE} and the last child as
     * described for {@link #BLOCK_ALIGN_AFTER}, with equal spacing between the
     * children. If there is only one child, it shall be aligned with the before
     * edge only, as for {@link #BLOCK_ALIGN_BEFORE}.
     */
    public static final String BLOCK_ALIGN_JUSTIFY             = "Justify";
    /**
     * InlineAlign: Start: Start edge of each child’s allocation rectangle
     * aligned with that of the table cell’s content rectangle.
     */
    public static final String INLINE_ALIGN_START              = "Start";
    /**
     * InlineAlign: Center: Each child centered within the table cell. The
     * distance between the start edges of the child’s allocation rectangle and
     * the table cell’s content rectangle shall be the same as the distance
     * between their end edges.
     */
    public static final String INLINE_ALIGN_CENTER             = "Center";
    /**
     * InlineAlign: End: End edge of each child’s allocation rectangle aligned
     * with that of the table cell’s content rectangle.
     */
    public static final String INLINE_ALIGN_END                = "End";
    /**
     * LineHeight: NormalAdjust the line height to include any nonzero value
     * specified for BaselineShift.
     */
    public static final String LINE_HEIGHT_NORMAL              = "Normal";
    /**
     * LineHeight: Auto: Adjustment for the value of BaselineShift shall not be
     * made.
     */
    public static final String LINE_HEIGHT_AUTO                = "Auto";
    /**
     * TextDecorationType: None: No text decoration
     */
    public static final String TEXT_DECORATION_TYPE_NONE       = "None";
    /**
     * TextDecorationType: Underline: A line below the text
     */
    public static final String TEXT_DECORATION_TYPE_UNDERLINE  = "Underline";
    /**
     * TextDecorationType: Overline: A line above the text
     */
    public static final String TEXT_DECORATION_TYPE_OVERLINE   = "Overline";
    /**
     * TextDecorationType: LineThrough: A line through the middle of the text
     */
    public static final String TEXT_DECORATION_TYPE_LINE_THROUGH = "LineThrough";
    /**
     * RubyAlign: Start: The content shall be aligned on the start edge in the
     * inline-progression direction.
     */
    public static final String RUBY_ALIGN_START                = "Start";
    /**
     * RubyAlign: Center: The content shall be centered in the
     * inline-progression direction.
     */
    public static final String RUBY_ALIGN_CENTER               = "Center";
    /**
     * RubyAlign: End: The content shall be aligned on the end edge in the
     * inline-progression direction.
     */
    public static final String RUBY_ALIGN_END                  = "End";
    /**
     * RubyAlign: Justify:  The content shall be expanded to fill the available
     * width in the inline-progression direction.
     */
    public static final String RUBY_ALIGN_JUSTIFY              = "Justify";
    /**
     * RubyAlign: Distribute: The content shall be expanded to fill the
     * available width in the inline-progression direction. However, space shall
     * also be inserted at the start edge and end edge of the text. The spacing
     * shall be distributed using a 1:2:1 (start:infix:end) ratio. It shall be
     * changed to a 0:1:1 ratio if the ruby appears at the start of a text line
     * or to a 1:1:0 ratio if the ruby appears at the end of the text line.
     */
    public static final String RUBY_ALIGN_DISTRIBUTE           = "Distribute";
    /**
     * RubyPosition: Before: The RT content shall be aligned along the before
     * edge of the element.
     */
    public static final String RUBY_POSITION_BEFORE            = "Before";
    /**
     * RubyPosition: After: The RT content shall be aligned along the after edge
     * of the element.
     */
    public static final String RUBY_POSITION_AFTER             = "After";
    /**
     * RubyPosition: Warichu: The RT and associated RP elements shall be
     * formatted as a warichu, following the RB element.
     */
    public static final String RUBY_POSITION_WARICHU           = "Warichu";
    /**
     * RubyPosition: Inline: The RT and associated RP elements shall be
     * formatted as a parenthesis comment, following the RB element.
     */
    public static final String RUBY_POSITION_INLINE            = "Inline";
    /**
     * GlyphOrientationVertical: Auto
     */
    public static final String GLYPH_ORIENTATION_VERTICAL_AUTO = "Auto";
    /**
     * GlyphOrientationVertical: -180°
     */
    public static final String GLYPH_ORIENTATION_VERTICAL_MINUS_180_DEGREES = "-180";
    /**
     * GlyphOrientationVertical: -90°
     */
    public static final String GLYPH_ORIENTATION_VERTICAL_MINUS_90_DEGREES = "-90";
    /**
     * GlyphOrientationVertical: 0°
     */
    public static final String GLYPH_ORIENTATION_VERTICAL_ZERO_DEGREES = "0";
    /**
     * GlyphOrientationVertical: 90°
     */
    public static final String GLYPH_ORIENTATION_VERTICAL_90_DEGREES = "90";
    /**
     * GlyphOrientationVertical: 180°
     */
    public static final String GLYPH_ORIENTATION_VERTICAL_180_DEGREES = "180";
    /**
     * GlyphOrientationVertical: 270°
     */
    public static final String GLYPH_ORIENTATION_VERTICAL_270_DEGREES = "270";
    /**
     * GlyphOrientationVertical: 360°
     */
    public static final String GLYPH_ORIENTATION_VERTICAL_360_DEGREES = "360";


    /**
     * Default constructor.
     */
    public PDLayoutAttributeObject()
    {
        this.setOwner(OWNER_LAYOUT);
    }

    /**
     * Creates a new Layout attribute object with a given dictionary.
     * 
     * @param dictionary the dictionary
     */
    public PDLayoutAttributeObject(COSDictionary dictionary)
    {
        super(dictionary);
    }


    /**
     * Gets the positioning of the element with respect to the enclosing
     * reference area and other content (Placement). The default value is
     * {@link #PLACEMENT_INLINE}.
     * 
     * @return the placement
     */
    public String getPlacement()
    {
        return this.getName(PLACEMENT, PLACEMENT_INLINE);
    }

    /**
     * Sets the positioning of the element with respect to the enclosing
     * reference area and other content (Placement). The value should be one of:
     * <ul>
     *   <li>{@link #PLACEMENT_BLOCK},</li>
     *   <li>{@link #PLACEMENT_INLINE},</li>
     *   <li>{@link #PLACEMENT_BEFORE},</li>
     *   <li>{@link #PLACEMENT_START},</li>
     *   <li>{@link #PLACEMENT_END}.</li>
     * </ul>
     * 
     * @param placement the placement
     */
    public void setPlacement(String placement)
    {
        this.setName(PLACEMENT, placement);
    }

    /**
     * Gets the writing mode (WritingMode). The default value is
     * {@link #WRITING_MODE_LRTB}.
     * 
     * @return the writing mode
     */
    public String getWritingMode()
    {
        return this.getName(WRITING_MODE, WRITING_MODE_LRTB);
    }

    /**
     * Sets the writing mode (WritingMode). The value should be one of:
     * <ul>
     *   <li>{@link #WRITING_MODE_LRTB},</li>
     *   <li>{@link #WRITING_MODE_RLTB},</li>
     *   <li>{@link #WRITING_MODE_TBRL}.</li>
     * </ul>
     * 
     * @param writingMode the writing mode
     */
    public void setWritingMode(String writingMode)
    {
        this.setName(WRITING_MODE, writingMode);
    }

    /**
     * Gets the background colour (BackgroundColor).
     * 
     * @return the background colour
     */
    public PDGamma getBackgroundColor()
    {
        return this.getColor(BACKGROUND_COLOR);
    }

    /**
     * Sets the background colour (BackgroundColor).
     * 
     * @param backgroundColor the background colour
     */
    public void setBackgroundColor(PDGamma backgroundColor)
    {
        this.setColor(BACKGROUND_COLOR, backgroundColor);
    }

    /**
     * Gets the border colour (BorderColor).
     * 
     * @return a single border colour ({@link PDGamma}) or four border colours
     *  ({@link PDFourColours})
     */
    public Object getBorderColors()
    {
        return this.getColorOrFourColors(BORDER_COLOR);
    }

    /**
     * Sets the same border colour for all four sides (BorderColor).
     * 
     * @param borderColor the border colour
     */
    public void setAllBorderColors(PDGamma borderColor)
    {
        this.setColor(BORDER_COLOR, borderColor);
    }

    /**
     * Sets the border colours for four sides separately (BorderColor).
     * 
     * @param borderColors the border colours
     */
    public void setBorderColors(PDFourColours borderColors)
    {
        this.setFourColors(BORDER_COLOR, borderColors);
    }

    /**
     * Gets the border style (BorderStyle). The default value is
     * {@link #BORDER_STYLE_NONE}.
     * 
     * @return the border styles (a String or an array of four Strings)
     */
    public Object getBorderStyle()
    {
        return this.getNameOrArrayOfName(BORDER_STYLE, BORDER_STYLE_NONE);
    }

    /**
     * Sets the same border style for all four sides (BorderStyle). The value
     * should be one of:
     * <ul>
     *   <li>{@link #BORDER_STYLE_NONE},</li>
     *   <li>{@link #BORDER_STYLE_HIDDEN},</li>
     *   <li>{@link #BORDER_STYLE_DOTTED},</li>
     *   <li>{@link #BORDER_STYLE_DASHED},</li>
     *   <li>{@link #BORDER_STYLE_SOLID},</li>
     *   <li>{@link #BORDER_STYLE_DOUBLE},</li>
     *   <li>{@link #BORDER_STYLE_GROOVE},</li>
     *   <li>{@link #BORDER_STYLE_RIDGE},</li>
     *   <li>{@link #BORDER_STYLE_INSET},</li>
     *   <li>{@link #BORDER_STYLE_OUTSET}.</li>
     * </ul>
     * 
     * @param borderStyle the border style
     */
    public void setAllBorderStyles(String borderStyle)
    {
        this.setName(BORDER_STYLE, borderStyle);
    }

    /**
     * Sets the border styles for four sides separately (BorderStyle). The
     * values should be of:
     * <ul>
     *   <li>{@link #BORDER_STYLE_NONE},</li>
     *   <li>{@link #BORDER_STYLE_HIDDEN},</li>
     *   <li>{@link #BORDER_STYLE_DOTTED},</li>
     *   <li>{@link #BORDER_STYLE_DASHED},</li>
     *   <li>{@link #BORDER_STYLE_SOLID},</li>
     *   <li>{@link #BORDER_STYLE_DOUBLE},</li>
     *   <li>{@link #BORDER_STYLE_GROOVE},</li>
     *   <li>{@link #BORDER_STYLE_RIDGE},</li>
     *   <li>{@link #BORDER_STYLE_INSET},</li>
     *   <li>{@link #BORDER_STYLE_OUTSET}.</li>
     * </ul>
     * 
     * @param borderStyles the border styles (an array of four Strings)
     */
    public void setBorderStyles(String[] borderStyles)
    {
        this.setArrayOfName(BORDER_STYLE, borderStyles);
    }

    /**
     * Gets the border thickness (BorderThickness).
     * 
     * @return the border thickness (a Float or an array of four floats)
     */
    public Object getBorderThickness()
    {
        return this.getNumberOrArrayOfNumber(BORDER_THICKNESS, UNSPECIFIED);
    }

    /**
     * Sets the same border thickness for all four sides (BorderThickness).
     * 
     * @param borderThickness the border thickness
     */
    public void setAllBorderThicknesses(float borderThickness)
    {
        this.setNumber(BORDER_THICKNESS, borderThickness);
    }

    /**
     * Sets the same border thickness for all four sides (BorderThickness).
     * 
     * @param borderThickness the border thickness
     */
    public void setAllBorderThicknesses(int borderThickness)
    {
        this.setNumber(BORDER_THICKNESS, borderThickness);
    }

    /**
     * Sets the border thicknesses for four sides separately (BorderThickness).
     * 
     * @param borderThicknesses the border thickness (an array of four floats)
     */
    public void setBorderThicknesses(float[] borderThicknesses)
    {
        this.setArrayOfNumber(BORDER_THICKNESS, borderThicknesses);
    }

    /**
     * Gets the padding (Padding). The default value is 0.
     * 
     * @return the padding (a Float or an array of float)
     */
    public Object getPadding()
    {
        return this.getNumberOrArrayOfNumber(PADDING, 0.f);
    }

    /**
     * Sets the same padding for all four sides (Padding).
     * 
     * @param padding the padding
     */
    public void setAllPaddings(float padding)
    {
        this.setNumber(PADDING, padding);
    }

    /**
     * Sets the same padding for all four sides (Padding).
     * 
     * @param padding the padding
     */
    public void setAllPaddings(int padding)
    {
        this.setNumber(PADDING, padding);
    }

    /**
     * Sets the paddings for four sides separately (Padding).
     * 
     * @param paddings the paddings (an array of four floats)
     */
    public void setPaddings(float[] paddings)
    {
        this.setArrayOfNumber(PADDING, paddings);
    }

    /**
     * Gets the color to be used for drawing text and the default value for the
     * colour of table borders and text decorations (Color).
     * 
     * @return the colour
     */
    public PDGamma getColor()
    {
        return this.getColor(COLOR);
    }

    /**
     * Sets the color to be used for drawing text and the default value for the
     * colour of table borders and text decorations (Color).
     * 
     * @param color the colour
     */
    public void setColor(PDGamma color)
    {
        this.setColor(COLOR, color);
    }

    /**
     * Gets the amount of extra space preceding the before edge of the BLSE in
     * the block-progression direction (SpaceBefore). The default value is 0.
     * 
     * @return the space before
     */
    public float getSpaceBefore()
    {
        return this.getNumber(SPACE_BEFORE, 0.f);
    }

    /**
     * Sets the amount of extra space preceding the before edge of the BLSE in
     * the block-progression direction (SpaceBefore).
     * 
     * @param spaceBefore the space before
     */
    public void setSpaceBefore(float spaceBefore)
    {
        this.setNumber(SPACE_BEFORE, spaceBefore);
    }

    /**
     * Sets the amount of extra space preceding the before edge of the BLSE in
     * the block-progression direction (SpaceBefore).
     * 
     * @param spaceBefore the space before
     */
    public void setSpaceBefore(int spaceBefore)
    {
        this.setNumber(SPACE_BEFORE, spaceBefore);
    }

    /**
     * Gets the amount of extra space following the after edge of the BLSE in
     * the block-progression direction (SpaceAfter). The default value is 0.
     * 
     * @return the space after
     */
    public float getSpaceAfter()
    {
        return this.getNumber(SPACE_AFTER, 0.f);
    }

    /**
     * Sets the amount of extra space following the after edge of the BLSE in
     * the block-progression direction (SpaceAfter).
     * 
     * @param spaceAfter the space after
     */
    public void setSpaceAfter(float spaceAfter)
    {
        this.setNumber(SPACE_AFTER, spaceAfter);
    }

    /**
     * Sets the amount of extra space following the after edge of the BLSE in
     * the block-progression direction (SpaceAfter).
     * 
     * @param spaceAfter the space after
     */
    public void setSpaceAfter(int spaceAfter)
    {
        this.setNumber(SPACE_AFTER, spaceAfter);
    }

    /**
     * Gets the distance from the start edge of the reference area to that of
     * the BLSE in the inline-progression direction (StartIndent). The default value is 0.
     * 
     * @return the start indent
     */
    public float getStartIndent()
    {
        return this.getNumber(START_INDENT, 0.f);
    }

    /**
     * Sets the distance from the start edge of the reference area to that of
     * the BLSE in the inline-progression direction (StartIndent).
     * 
     * @param startIndent the start indent
     */
    public void setStartIndent(float startIndent)
    {
        this.setNumber(START_INDENT, startIndent);
    }

    /**
     * Sets the distance from the start edge of the reference area to that of
     * the BLSE in the inline-progression direction (StartIndent).
     * 
     * @param startIndent the start indent
     */
    public void setStartIndent(int startIndent)
    {
        this.setNumber(START_INDENT, startIndent);
    }

    /**
     * Gets the distance from the end edge of the BLSE to that of the reference
     * area in the inline-progression direction (EndIndent). The default value
     * is 0.
     * 
     * @return the end indent
     */
    public float getEndIndent()
    {
        return this.getNumber(END_INDENT, 0.f);
    }

    /**
     * Sets the distance from the end edge of the BLSE to that of the reference
     * area in the inline-progression direction (EndIndent).
     * 
     * @param endIndent the end indent
     */
    public void setEndIndent(float endIndent)
    {
        this.setNumber(END_INDENT, endIndent);
    }

    /**
     * Sets the distance from the end edge of the BLSE to that of the reference
     * area in the inline-progression direction (EndIndent).
     * 
     * @param endIndent the end indent
     */
    public void setEndIndent(int endIndent)
    {
        this.setNumber(END_INDENT, endIndent);
    }

    /**
     * Gets the additional distance in the inline-progression direction from the
     * start edge of the BLSE, as specified by StartIndent, to that of the first
     * line of text (TextIndent). The default value is 0.
     * 
     * @return the text indent
     */
    public float getTextIndent()
    {
        return this.getNumber(TEXT_INDENT, 0.f);
    }

    /**
     * Sets the additional distance in the inline-progression direction from the
     * start edge of the BLSE, as specified by StartIndent, to that of the first
     * line of text (TextIndent).
     * 
     * @param textIndent the text indent
     */
    public void setTextIndent(float textIndent)
    {
        this.setNumber(TEXT_INDENT, textIndent);
    }

    /**
     * Sets the additional distance in the inline-progression direction from the
     * start edge of the BLSE, as specified by StartIndent, to that of the first
     * line of text (TextIndent).
     * 
     * @param textIndent the text indent
     */
    public void setTextIndent(int textIndent)
    {
        this.setNumber(TEXT_INDENT, textIndent);
    }

    /**
     * Gets the alignment, in the inline-progression direction, of text and
     * other content within lines of the BLSE (TextAlign). The default value is
     * {@link #TEXT_ALIGN_START}.
     * 
     * @return the text alignment
     */
    public String getTextAlign()
    {
        return this.getName(TEXT_ALIGN, TEXT_ALIGN_START);
    }

    /**
     * Sets the alignment, in the inline-progression direction, of text and
     * other content within lines of the BLSE (TextAlign). The value should be
     * one of:
     * <ul>
     *   <li>{@link #TEXT_ALIGN_START},</li>
     *   <li>{@link #TEXT_ALIGN_CENTER},</li>
     *   <li>{@link #TEXT_ALIGN_END},</li>
     *   <li>{@link #TEXT_ALIGN_JUSTIFY}.</li>
     * </ul>
     * 
     * @param textIndent the text alignment
     */
    public void setTextAlign(String textIndent)
    {
        this.setName(TEXT_ALIGN, textIndent);
    }

    /**
     * Gets the bounding box.
     * 
     * @return the bounding box.
     */
    public PDRectangle getBBox()
    {
<<<<<<< HEAD
        COSArray array = (COSArray) this.getCOSObject().getDictionaryObject(BBOX);
=======
        COSArray array =
            (COSArray) this.getCOSObject().getDictionaryObject(BBOX);
>>>>>>> 77569b92
        if (array != null)
        {
            return new PDRectangle(array);
        }
        return null;
    }

    /**
     * Sets the bounding box.
     * 
     * @param bbox the bounding box
     */
    public void setBBox(PDRectangle bbox)
    {
        String name = BBOX;
        COSBase oldValue = this.getCOSObject().getDictionaryObject(name);
        this.getCOSObject().setItem(name, bbox);
        COSBase newValue = bbox == null ? null : bbox.getCOSObject();
        this.potentiallyNotifyChanged(oldValue, newValue);
    }

    /**
     * Gets the width of the element’s content rectangle in the
     * inline-progression direction (Width). The default value is
     * {@link #WIDTH_AUTO}.
     * 
     * @return the width (a Float or a String)
     */
    public Object getWidth()
    {
        return this.getNumberOrName(WIDTH, WIDTH_AUTO);
    }

    /**
     * Sets the width of the element’s content rectangle in the
     * inline-progression direction (Width) to {@link #WIDTH_AUTO}.
     */
    public void setWidthAuto()
    {
        this.setName(WIDTH, WIDTH_AUTO);
    }

    /**
     * Sets the width of the element’s content rectangle in the
     * inline-progression direction (Width).
     * 
     * @param width the width
     */
    public void setWidth(float width)
    {
        this.setNumber(WIDTH, width);
    }

    /**
     * Sets the width of the element’s content rectangle in the
     * inline-progression direction (Width).
     * 
     * @param width the width
     */
    public void setWidth(int width)
    {
        this.setNumber(WIDTH, width);
    }

    /**
     * Gets the height of the element’s content rectangle in the
     * block-progression direction (Height). The default value is
     * {@link #HEIGHT_AUTO}.
     * 
     * @return the height (a Float or a String)
     */
    public Object getHeight()
    {
        return this.getNumberOrName(HEIGHT, HEIGHT_AUTO);
    }

    /**
     * Sets the height of the element’s content rectangle in the
     * block-progression direction (Height) to {@link #HEIGHT_AUTO}.
     */
    public void setHeightAuto()
    {
        this.setName(HEIGHT, HEIGHT_AUTO);
    }

    /**
     * Sets the height of the element’s content rectangle in the
     * block-progression direction (Height).
     * 
     * @param height the height
     */
    public void setHeight(float height)
    {
        this.setNumber(HEIGHT, height);
    }

    /**
     * Sets the height of the element’s content rectangle in the
     * block-progression direction (Height).
     * 
     * @param height the height
     */
    public void setHeight(int height)
    {
        this.setNumber(HEIGHT, height);
    }

    /**
     * Gets the alignment, in the block-progression direction, of content within
     * the table cell (BlockAlign). The default value is
     * {@link #BLOCK_ALIGN_BEFORE}.
     * 
     * @return the block alignment
     */
    public String getBlockAlign()
    {
        return this.getName(BLOCK_ALIGN, BLOCK_ALIGN_BEFORE);
    }

    /**
     * Sets the alignment, in the block-progression direction, of content within
     * the table cell (BlockAlign). The value should be one of:
     * <ul>
     *   <li>{@link #BLOCK_ALIGN_BEFORE},</li>
     *   <li>{@link #BLOCK_ALIGN_MIDDLE},</li>
     *   <li>{@link #BLOCK_ALIGN_AFTER},</li>
     *   <li>{@link #BLOCK_ALIGN_JUSTIFY}.</li>
     * </ul>
     * 
     * @param blockAlign the block alignment
     */
    public void setBlockAlign(String blockAlign)
    {
        this.setName(BLOCK_ALIGN, blockAlign);
    }

    /**
     * Gets the alignment, in the inline-progression direction, of content
     * within the table cell (InlineAlign). The default value is
     * {@link #INLINE_ALIGN_START}.
     * 
     * @return the inline alignment
     */
    public String getInlineAlign()
    {
        return this.getName(INLINE_ALIGN, INLINE_ALIGN_START);
    }

    /**
     * Sets the alignment, in the inline-progression direction, of content
     * within the table cell (InlineAlign). The value should be one of
     * <ul>
     *   <li>{@link #INLINE_ALIGN_START},</li>
     *   <li>{@link #INLINE_ALIGN_CENTER},</li>
     *   <li>{@link #INLINE_ALIGN_END}.</li>
     * </ul>
     * 
     * @param inlineAlign the inline alignment
     */
    public void setInlineAlign(String inlineAlign)
    {
        this.setName(INLINE_ALIGN, inlineAlign);
    }

    /**
     * Gets the style of the border drawn on each edge of a table cell
     * (TBorderStyle).
     * 
     * @return the border style.
     */
    public Object getTBorderStyle()
    {
        return this.getNameOrArrayOfName(T_BORDER_STYLE, BORDER_STYLE_NONE);
    }

    /**
     * Sets the same table border style for all four sides (TBorderStyle). The
     * value should be one of:
     * <ul>
     *   <li>{@link #BORDER_STYLE_NONE},</li>
     *   <li>{@link #BORDER_STYLE_HIDDEN},</li>
     *   <li>{@link #BORDER_STYLE_DOTTED},</li>
     *   <li>{@link #BORDER_STYLE_DASHED},</li>
     *   <li>{@link #BORDER_STYLE_SOLID},</li>
     *   <li>{@link #BORDER_STYLE_DOUBLE},</li>
     *   <li>{@link #BORDER_STYLE_GROOVE},</li>
     *   <li>{@link #BORDER_STYLE_RIDGE},</li>
     *   <li>{@link #BORDER_STYLE_INSET},</li>
     *   <li>{@link #BORDER_STYLE_OUTSET}.</li>
     * </ul>
     * 
     * @param tBorderStyle the table border style
     */
    public void setAllTBorderStyles(String tBorderStyle)
    {
        this.setName(T_BORDER_STYLE, tBorderStyle);
    }

    /**
     * Sets the style of the border drawn on each edge of a table cell
     * (TBorderStyle). The values should be of:
     * <ul>
     *   <li>{@link #BORDER_STYLE_NONE},</li>
     *   <li>{@link #BORDER_STYLE_HIDDEN},</li>
     *   <li>{@link #BORDER_STYLE_DOTTED},</li>
     *   <li>{@link #BORDER_STYLE_DASHED},</li>
     *   <li>{@link #BORDER_STYLE_SOLID},</li>
     *   <li>{@link #BORDER_STYLE_DOUBLE},</li>
     *   <li>{@link #BORDER_STYLE_GROOVE},</li>
     *   <li>{@link #BORDER_STYLE_RIDGE},</li>
     *   <li>{@link #BORDER_STYLE_INSET},</li>
     *   <li>{@link #BORDER_STYLE_OUTSET}.</li>
     * </ul>
     * 
     * @param tBorderStyles
     */
    public void setTBorderStyles(String[] tBorderStyles)
    {
        this.setArrayOfName(T_BORDER_STYLE, tBorderStyles);
    }

    /**
     * Gets the offset to account for the separation between the table cell’s
     * content rectangle and the surrounding border (TPadding). The default
     * value is 0.
     * 
     * @return the table padding (a Float or an array of float)
     */
    public Object getTPadding()
    {
        return this.getNumberOrArrayOfNumber(T_PADDING, 0.f);
    }

    /**
     * Sets the same table padding for all four sides (TPadding).
     * 
     * @param tPadding the table padding
     */
    public void setAllTPaddings(float tPadding)
    {
        this.setNumber(T_PADDING, tPadding);
    }

    /**
     * Sets the same table padding for all four sides (TPadding).
     * 
     * @param tPadding the table padding
     */
    public void setAllTPaddings(int tPadding)
    {
        this.setNumber(T_PADDING, tPadding);
    }

    /**
     * Sets the table paddings for four sides separately (TPadding).
     * 
     * @param tPaddings the table paddings (an array of four floats)
     */
    public void setTPaddings(float[] tPaddings)
    {
        this.setArrayOfNumber(T_PADDING, tPaddings);
    }

    /**
     * Gets the distance by which the element’s baseline shall be shifted
     * relative to that of its parent element (BaselineShift). The default value
     * is 0.
     * 
     * @return the baseline shift
     */
    public float getBaselineShift()
    {
        return this.getNumber(BASELINE_SHIFT, 0.f);
    }

    /**
     * Sets the distance by which the element’s baseline shall be shifted
     * relative to that of its parent element (BaselineShift).
     * 
     * @param baselineShift the baseline shift
     */
    public void setBaselineShift(float baselineShift)
    {
        this.setNumber(BASELINE_SHIFT, baselineShift);
    }

    /**
     * Sets the distance by which the element’s baseline shall be shifted
     * relative to that of its parent element (BaselineShift).
     * 
     * @param baselineShift the baseline shift
     */
    public void setBaselineShift(int baselineShift)
    {
        this.setNumber(BASELINE_SHIFT, baselineShift);
    }

    /**
     * Gets the element’s preferred height in the block-progression direction
     * (LineHeight). The default value is {@link #LINE_HEIGHT_NORMAL}.
     * 
     * @return the line height (a Float or a String)
     */
    public Object getLineHeight()
    {
        return this.getNumberOrName(LINE_HEIGHT, LINE_HEIGHT_NORMAL);
    }

    /**
     * Sets the element’s preferred height in the block-progression direction
     * (LineHeight) to {@link #LINE_HEIGHT_NORMAL}.
     */
    public void setLineHeightNormal()
    {
        this.setName(LINE_HEIGHT, LINE_HEIGHT_NORMAL);
    }

    /**
     * Sets the element’s preferred height in the block-progression direction
     * (LineHeight) to {@link #LINE_HEIGHT_AUTO}.
     */
    public void setLineHeightAuto()
    {
        this.setName(LINE_HEIGHT, LINE_HEIGHT_AUTO);
    }

    /**
     * Sets the element’s preferred height in the block-progression direction
     * (LineHeight).
     * 
     * @param lineHeight the line height
     */
    public void setLineHeight(float lineHeight)
    {
        this.setNumber(LINE_HEIGHT, lineHeight);
    }

    /**
     * Sets the element’s preferred height in the block-progression direction
     * (LineHeight).
     * 
     * @param lineHeight the line height
     */
    public void setLineHeight(int lineHeight)
    {
        this.setNumber(LINE_HEIGHT, lineHeight);
    }

    /**
     * Gets the colour to be used for drawing text decorations
     * (TextDecorationColor).
     * 
     * @return the text decoration colour
     */
    public PDGamma getTextDecorationColor()
    {
        return this.getColor(TEXT_DECORATION_COLOR);
    }

    /**
     * Sets the colour to be used for drawing text decorations
     * (TextDecorationColor).
     * 
     * @param textDecorationColor the text decoration colour
     */
    public void setTextDecorationColor(PDGamma textDecorationColor)
    {
        this.setColor(TEXT_DECORATION_COLOR, textDecorationColor);
    }

    /**
     * Gets the thickness of each line drawn as part of the text decoration
     * (TextDecorationThickness).
     * 
     * @return the text decoration thickness
     */
    public float getTextDecorationThickness()
    {
        return this.getNumber(TEXT_DECORATION_THICKNESS);
    }

    /**
     * Sets the thickness of each line drawn as part of the text decoration
     * (TextDecorationThickness).
     * 
     * @param textDecorationThickness the text decoration thickness
     */
    public void setTextDecorationThickness(float textDecorationThickness)
    {
        this.setNumber(TEXT_DECORATION_THICKNESS, textDecorationThickness);
    }

    /**
     * Sets the thickness of each line drawn as part of the text decoration
     * (TextDecorationThickness).
     * 
     * @param textDecorationThickness the text decoration thickness
     */
    public void setTextDecorationThickness(int textDecorationThickness)
    {
        this.setNumber(TEXT_DECORATION_THICKNESS, textDecorationThickness);
    }

    /**
     * Gets the type of text decoration (TextDecorationType). The default value
     * is {@link #TEXT_DECORATION_TYPE_NONE}.
     * 
     * @return the type of text decoration
     */
    public String getTextDecorationType()
    {
        return this.getName(TEXT_DECORATION_TYPE, TEXT_DECORATION_TYPE_NONE);
    }

    /**
     * Sets the type of text decoration (TextDecorationType). The value should
     * be one of:
     * <ul>
     *   <li>{@link #TEXT_DECORATION_TYPE_NONE},</li>
     *   <li>{@link #TEXT_DECORATION_TYPE_UNDERLINE},</li>
     *   <li>{@link #TEXT_DECORATION_TYPE_OVERLINE},</li>
     *   <li>{@link #TEXT_DECORATION_TYPE_LINE_THROUGH}.</li>
     * </ul>
     * 
     * @param textDecorationType the type of text decoration
     */
    public void setTextDecorationType(String textDecorationType)
    {
        this.setName(TEXT_DECORATION_TYPE, textDecorationType);
    }

    /**
     * Gets the justification of the lines within a ruby assembly (RubyAlign).
     * The default value is {@link #RUBY_ALIGN_DISTRIBUTE}.
     * 
     * @return the ruby alignment
     */
    public String getRubyAlign()
    {
        return this.getName(RUBY_ALIGN, RUBY_ALIGN_DISTRIBUTE);
    }

    /**
     * Sets the justification of the lines within a ruby assembly (RubyAlign).
     * The value should be one of:
     * <ul>
     *   <li>{@link #RUBY_ALIGN_START},</li>
     *   <li>{@link #RUBY_ALIGN_CENTER},</li>
     *   <li>{@link #RUBY_ALIGN_END},</li>
     *   <li>{@link #RUBY_ALIGN_JUSTIFY},</li>
     *   <li>{@link #RUBY_ALIGN_DISTRIBUTE},</li>
     * </ul>
     * 
     * @param rubyAlign the ruby alignment
     */
    public void setRubyAlign(String rubyAlign)
    {
        this.setName(RUBY_ALIGN, rubyAlign);
    }

    /**
     * Gets the placement of the RT structure element relative to the RB element
     * in a ruby assembly (RubyPosition). The default value is
     * {@link #RUBY_POSITION_BEFORE}.
     * 
     * @return the ruby position
     */
    public String getRubyPosition()
    {
        return this.getName(RUBY_POSITION, RUBY_POSITION_BEFORE);
    }

    /**
     * Sets the placement of the RT structure element relative to the RB element
     * in a ruby assembly (RubyPosition). The value should be one of:
     * <ul>
     *   <li>{@link #RUBY_POSITION_BEFORE},</li>
     *   <li>{@link #RUBY_POSITION_AFTER},</li>
     *   <li>{@link #RUBY_POSITION_WARICHU},</li>
     *   <li>{@link #RUBY_POSITION_INLINE}.</li>
     * </ul>
     * 
     * @param rubyPosition the ruby position
     */
    public void setRubyPosition(String rubyPosition)
    {
        this.setName(RUBY_POSITION, rubyPosition);
    }

    /**
     * Gets the orientation of glyphs when the inline-progression direction is
     * top to bottom or bottom to top (GlyphOrientationVertical). The default
     * value is {@link #GLYPH_ORIENTATION_VERTICAL_AUTO}.
     * 
     * @return the vertical glyph orientation
     */
    public String getGlyphOrientationVertical()
    {
        return this.getName(GLYPH_ORIENTATION_VERTICAL,
            GLYPH_ORIENTATION_VERTICAL_AUTO);
    }

    /**
     * Sets the orientation of glyphs when the inline-progression direction is
     * top to bottom or bottom to top (GlyphOrientationVertical). The value
     * should be one of:
     * <ul>
     *   <li>{@link #GLYPH_ORIENTATION_VERTICAL_AUTO},</li>
     *   <li>{@link #GLYPH_ORIENTATION_VERTICAL_MINUS_180_DEGREES},</li>
     *   <li>{@link #GLYPH_ORIENTATION_VERTICAL_MINUS_90_DEGREES},</li>
     *   <li>{@link #GLYPH_ORIENTATION_VERTICAL_ZERO_DEGREES},</li>
     *   <li>{@link #GLYPH_ORIENTATION_VERTICAL_90_DEGREES},</li>
     *   <li>{@link #GLYPH_ORIENTATION_VERTICAL_180_DEGREES},</li>
     *   <li>{@link #GLYPH_ORIENTATION_VERTICAL_270_DEGREES},</li>
     *   <li>{@link #GLYPH_ORIENTATION_VERTICAL_360_DEGREES}.</li>
     * </ul>
     * 
     * @param glyphOrientationVertical the vertical glyph orientation
     */
    public void setGlyphOrientationVertical(String glyphOrientationVertical)
    {
        this.setName(GLYPH_ORIENTATION_VERTICAL, glyphOrientationVertical);
    }

    /**
     * Gets the number of columns in the content of the grouping element
     * (ColumnCount). The default value is 1.
     * 
     * @return the column count
     */
    public int getColumnCount()
    {
        return this.getInteger(COLUMN_COUNT, 1);
    }

    /**
     * Sets the number of columns in the content of the grouping element
     * (ColumnCount).
     * 
     * @param columnCount the column count
     */
    public void setColumnCount(int columnCount)
    {
        this.setInteger(COLUMN_COUNT, columnCount);
    }

    /**
     * Gets the desired space between adjacent columns in the inline-progression
     * direction (ColumnGap).
     * 
     * @return the column gap (FLoat or array of floats)
     */
    public Object getColumnGap()
    {
        return this.getNumberOrArrayOfNumber(COLUMN_GAP, UNSPECIFIED);
    }

    /**
     * Sets the desired space between all columns in the inline-progression
     * direction (ColumnGap).
     * 
     * @param columnGap the column gap
     */
    public void setColumnGap(float columnGap)
    {
        this.setNumber(COLUMN_GAP, columnGap);
    }

    /**
     * Sets the desired space between all columns in the inline-progression
     * direction (ColumnGap).
     * 
     * @param columnGap the column gap
     */
    public void setColumnGap(int columnGap)
    {
        this.setNumber(COLUMN_GAP, columnGap);
    }

    /**
     * Sets the desired space between adjacent columns in the inline-progression
     * direction (ColumnGap), the first element specifying the space between the
     * first and second columns, the second specifying the space between the
     * second and third columns, and so on.
     * 
     * @param columnGaps the column gaps
     */
    public void setColumnGaps(float[] columnGaps)
    {
        this.setArrayOfNumber(COLUMN_GAP, columnGaps);
    }

    /**
     * Gets the desired width of the columns, measured in default user space
     * units in the inline-progression direction (ColumnWidths).
     * 
     * @return the column widths (Float or array of floats)
     */
    public Object getColumnWidths()
    {
        return this.getNumberOrArrayOfNumber(COLUMN_WIDTHS, UNSPECIFIED);
    }

    /**
     * Sets the same column width for all columns (ColumnWidths).
     * 
     * @param columnWidth the column width
     */
    public void setAllColumnWidths(float columnWidth)
    {
        this.setNumber(COLUMN_WIDTHS, columnWidth);
    }

    /**
     * Sets the same column width for all columns (ColumnWidths).
     * 
     * @param columnWidth the column width
     */
    public void setAllColumnWidths(int columnWidth)
    {
        this.setNumber(COLUMN_WIDTHS, columnWidth);
    }

    /**
     * Sets the column widths for the columns separately (ColumnWidths).
     * 
     * @param columnWidths the column widths
     */
    public void setColumnWidths(float[] columnWidths)
    {
        this.setArrayOfNumber(COLUMN_WIDTHS, columnWidths);
    }

    @Override
    public String toString()
    {
        StringBuilder sb = new StringBuilder().append(super.toString());
        if (this.isSpecified(PLACEMENT))
        {
            sb.append(", Placement=").append(this.getPlacement());
        }
        if (this.isSpecified(WRITING_MODE))
        {
            sb.append(", WritingMode=").append(this.getWritingMode());
        }
        if (this.isSpecified(BACKGROUND_COLOR))
        {
            sb.append(", BackgroundColor=").append(this.getBackgroundColor());
        }
        if (this.isSpecified(BORDER_COLOR))
        {
            sb.append(", BorderColor=").append(this.getBorderColors());
        }
        if (this.isSpecified(BORDER_STYLE))
        {
            Object borderStyle = this.getBorderStyle();
            sb.append(", BorderStyle=");
            if (borderStyle instanceof String[])
            {
                sb.append(arrayToString((String[]) borderStyle));
            }
            else
            {
                sb.append(borderStyle);
            }
        }
        if (this.isSpecified(BORDER_THICKNESS))
        {
            Object borderThickness = this.getBorderThickness();
            sb.append(", BorderThickness=");
            if (borderThickness instanceof float[])
            {
                sb.append(arrayToString((float[]) borderThickness));
            }
            else
            {
                sb.append(String.valueOf(borderThickness));
            }
        }
        if (this.isSpecified(PADDING))
        {
            Object padding = this.getPadding();
            sb.append(", Padding=");
            if (padding instanceof float[])
            {
                sb.append(arrayToString((float[]) padding));
            }
            else
            {
                sb.append(String.valueOf(padding));
            }
        }
        if (this.isSpecified(COLOR))
        {
            sb.append(", Color=").append(this.getColor());
        }
        if (this.isSpecified(SPACE_BEFORE))
        {
            sb.append(", SpaceBefore=")
                .append(String.valueOf(this.getSpaceBefore()));
        }
        if (this.isSpecified(SPACE_AFTER))
        {
            sb.append(", SpaceAfter=")
                .append(String.valueOf(this.getSpaceAfter()));
        }
        if (this.isSpecified(START_INDENT))
        {
            sb.append(", StartIndent=")
                .append(String.valueOf(this.getStartIndent()));
        }
        if (this.isSpecified(END_INDENT))
        {
            sb.append(", EndIndent=")
                .append(String.valueOf(this.getEndIndent()));
        }
        if (this.isSpecified(TEXT_INDENT))
        {
            sb.append(", TextIndent=")
                .append(String.valueOf(this.getTextIndent()));
        }
        if (this.isSpecified(TEXT_ALIGN))
        {
            sb.append(", TextAlign=").append(this.getTextAlign());
        }
        if (this.isSpecified(BBOX))
        {
            sb.append(", BBox=").append(this.getBBox());
        }
        if (this.isSpecified(WIDTH))
        {
            Object width = this.getWidth();
            sb.append(", Width=");
            if (width instanceof Float)
            {
                sb.append(String.valueOf(width));
            }
            else
            {
                sb.append(width);
            }
        }
        if (this.isSpecified(HEIGHT))
        {
            Object height = this.getHeight();
            sb.append(", Height=");
            if (height instanceof Float)
            {
                sb.append(String.valueOf(height));
            }
            else
            {
                sb.append(height);
            }
        }
        if (this.isSpecified(BLOCK_ALIGN))
        {
            sb.append(", BlockAlign=").append(this.getBlockAlign());
        }
        if (this.isSpecified(INLINE_ALIGN))
        {
            sb.append(", InlineAlign=").append(this.getInlineAlign());
        }
        if (this.isSpecified(T_BORDER_STYLE))
        {
            Object tBorderStyle = this.getTBorderStyle();
            sb.append(", TBorderStyle=");
            if (tBorderStyle instanceof String[])
            {
                sb.append(arrayToString((String[]) tBorderStyle));
            }
            else
            {
                sb.append(tBorderStyle);
            }
        }
        if (this.isSpecified(T_PADDING))
        {
            Object tPadding = this.getTPadding();
            sb.append(", TPadding=");
            if (tPadding instanceof float[])
            {
                sb.append(arrayToString((float[]) tPadding));
            }
            else
            {
                sb.append(String.valueOf(tPadding));
            }
        }
        if (this.isSpecified(BASELINE_SHIFT))
        {
            sb.append(", BaselineShift=")
                .append(String.valueOf(this.getBaselineShift()));
        }
        if (this.isSpecified(LINE_HEIGHT))
        {
            Object lineHeight = this.getLineHeight();
            sb.append(", LineHeight=");
            if (lineHeight instanceof Float)
            {
                sb.append(String.valueOf(lineHeight));
            }
            else
            {
                sb.append(lineHeight);
            }
        }
        if (this.isSpecified(TEXT_DECORATION_COLOR))
        {
            sb.append(", TextDecorationColor=")
                .append(this.getTextDecorationColor());
        }
        if (this.isSpecified(TEXT_DECORATION_THICKNESS))
        {
            sb.append(", TextDecorationThickness=")
                .append(String.valueOf(this.getTextDecorationThickness()));
        }
        if (this.isSpecified(TEXT_DECORATION_TYPE))
        {
            sb.append(", TextDecorationType=")
                .append(this.getTextDecorationType());
        }
        if (this.isSpecified(RUBY_ALIGN))
        {
            sb.append(", RubyAlign=").append(this.getRubyAlign());
        }
        if (this.isSpecified(RUBY_POSITION))
        {
            sb.append(", RubyPosition=").append(this.getRubyPosition());
        }
        if (this.isSpecified(GLYPH_ORIENTATION_VERTICAL))
        {
            sb.append(", GlyphOrientationVertical=")
                .append(this.getGlyphOrientationVertical());
        }
        if (this.isSpecified(COLUMN_COUNT))
        {
            sb.append(", ColumnCount=")
                .append(String.valueOf(this.getColumnCount()));
        }
        if (this.isSpecified(COLUMN_GAP))
        {
            Object columnGap = this.getColumnGap();
            sb.append(", ColumnGap=");
            if (columnGap instanceof float[])
            {
                sb.append(arrayToString((float[]) columnGap));
            }
            else
            {
                sb.append(String.valueOf(columnGap));
            }
        }
        if (this.isSpecified(COLUMN_WIDTHS))
        {
            Object columnWidth = this.getColumnWidths();
            sb.append(", ColumnWidths=");
            if (columnWidth instanceof float[])
            {
                sb.append(arrayToString((float[]) columnWidth));
            }
            else
            {
                sb.append(String.valueOf(columnWidth));
            }
        }
        return sb.toString();
    }

}<|MERGE_RESOLUTION|>--- conflicted
+++ resolved
@@ -840,12 +840,7 @@
      */
     public PDRectangle getBBox()
     {
-<<<<<<< HEAD
         COSArray array = (COSArray) this.getCOSObject().getDictionaryObject(BBOX);
-=======
-        COSArray array =
-            (COSArray) this.getCOSObject().getDictionaryObject(BBOX);
->>>>>>> 77569b92
         if (array != null)
         {
             return new PDRectangle(array);
