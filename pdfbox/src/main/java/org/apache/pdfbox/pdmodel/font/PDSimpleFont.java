<<<<<<< HEAD
/*
 * Licensed to the Apache Software Foundation (ASF) under one or more
 * contributor license agreements.  See the NOTICE file distributed with
 * this work for additional information regarding copyright ownership.
 * The ASF licenses this file to You under the Apache License, Version 2.0
 * (the "License"); you may not use this file except in compliance with
 * the License.  You may obtain a copy of the License at
 *
 *      http://www.apache.org/licenses/LICENSE-2.0
 *
 * Unless required by applicable law or agreed to in writing, software
 * distributed under the License is distributed on an "AS IS" BASIS,
 * WITHOUT WARRANTIES OR CONDITIONS OF ANY KIND, either express or implied.
 * See the License for the specific language governing permissions and
 * limitations under the License.
 */
package org.apache.pdfbox.pdmodel.font;

import java.io.IOException;
import java.util.HashSet;
import java.util.Set;

import org.apache.commons.logging.Log;
import org.apache.commons.logging.LogFactory;
import org.apache.pdfbox.cos.COSBase;
import org.apache.pdfbox.cos.COSDictionary;
import org.apache.pdfbox.cos.COSName;
import org.apache.pdfbox.pdmodel.font.encoding.DictionaryEncoding;
import org.apache.pdfbox.pdmodel.font.encoding.Encoding;
import org.apache.pdfbox.pdmodel.font.encoding.GlyphList;
import org.apache.pdfbox.pdmodel.font.encoding.MacRomanEncoding;
import org.apache.pdfbox.pdmodel.font.encoding.StandardEncoding;
import org.apache.pdfbox.pdmodel.font.encoding.WinAnsiEncoding;

/**
 * A simple font. Simple fonts use a PostScript encoding vector.
 *
 * @author John Hewson
 */
public abstract class PDSimpleFont extends PDFont
{
    private static final Log LOG = LogFactory.getLog(PDSimpleFont.class);

    protected Encoding encoding;
    protected GlyphList glyphList;
    private Boolean isSymbolic;
    private final Set<Integer> noUnicode = new HashSet<Integer>(); // for logging

    /**
     * Constructor for embedding.
     */
    PDSimpleFont()
    {
        super();
    }

    /**
     * Constructor for Standard 14.
     */
    PDSimpleFont(String baseFont)
    {
        super(baseFont);

        this.encoding = WinAnsiEncoding.INSTANCE;

        // assign the glyph list based on the font
        if ("ZapfDingbats".equals(baseFont))
        {
            glyphList = GlyphList.getZapfDingbats();
        }
        else
        {
            glyphList = GlyphList.getAdobeGlyphList();
        }
    }

    /**
     * Constructor.
     *
     * @param fontDictionary Font dictionary.
     */
    PDSimpleFont(COSDictionary fontDictionary) throws IOException
    {
        super(fontDictionary);
    }

    /**
     * Reads the Encoding from the Font dictionary or the embedded or substituted font file.
     * Must be called at the end of any subclass constructors.
     *
     * @throws IOException if the font file could not be read
     */
    protected final void readEncoding() throws IOException
    {
        COSBase encoding = dict.getDictionaryObject(COSName.ENCODING);
        if (encoding != null)
        {
            if (encoding instanceof COSName)
            {
                COSName encodingName = (COSName)encoding;
                this.encoding = Encoding.getInstance(encodingName);
                if (this.encoding == null)
                {
                    LOG.warn("Unknown encoding: " + encodingName.getName());
                    this.encoding = readEncodingFromFont(); // fallback
                }
            }
            else if (encoding instanceof COSDictionary)
            {
                COSDictionary encodingDict = (COSDictionary)encoding;
                Encoding builtIn = null;
                Boolean symbolic = getSymbolicFlag();
                boolean isFlaggedAsSymbolic = symbolic != null && symbolic;
                if (!encodingDict.containsKey(COSName.BASE_ENCODING) && isFlaggedAsSymbolic)
                {
                    builtIn = readEncodingFromFont();
                }

                if (symbolic == null)
                {
                    symbolic = false;
                }

                if (builtIn == null && !encodingDict.containsKey(COSName.BASE_ENCODING) && symbolic)
                {
                    // TTF built-in encoding is handled by PDTrueTypeFont#codeToGID
                    this.encoding = null;
                }
                else
                {
                    this.encoding = new DictionaryEncoding(encodingDict, !symbolic, builtIn);
                }
            }
        }
        else
        {
            this.encoding = readEncodingFromFont();
        }

        // TTFs may have null encoding, but if it's non-symbolic then we have Standard Encoding
        if (this.encoding == null && getSymbolicFlag() != null && !getSymbolicFlag())
        {
            this.encoding = StandardEncoding.INSTANCE;
        }

        // TTFs may have null encoding, but if it's standard 14 then we know it's Standard Encoding
        if (this.encoding == null && isStandard14() &&
                !getName().equals("Symbol") &&
                !getName().equals("ZapfDingbats"))
        {
            this.encoding = StandardEncoding.INSTANCE;
        }
        // todo: what about Symbol and ZapfDingbats?

        // assign the glyph list based on the font
        if ("ZapfDingbats".equals(getName()))
        {
            glyphList = GlyphList.getZapfDingbats();
        }
        else
        {
            glyphList = GlyphList.getAdobeGlyphList();
        }
    }

    /**
     * Called by readEncoding() if the encoding needs to be extracted from the font file.
     *
     * @throws IOException if the font file could not be read
     */
    protected abstract Encoding readEncodingFromFont() throws IOException;

    /**
     * Returns the Encoding vector.
     */
    public Encoding getEncoding()
    {
        return encoding;
    }

    /**
     * Returns the Encoding vector.
     */
    public GlyphList getGlyphList()
    {
        return glyphList;
    }

    /**
     * Returns true the font is a symbolic (that is, it does not use the Adobe Standard Roman
     * character set).
     */
    public final boolean isSymbolic()
    {
        if (isSymbolic == null)
        {
            Boolean result = isFontSymbolic();
            if (result != null)
            {
                isSymbolic = result;
            }
            else
            {
                // unless we can prove that the font is symbolic, we assume that it is not
                isSymbolic = true;
            }
        }
        return isSymbolic;
    }

    /**
     * Internal implementation of isSymbolic, allowing for the fact that the result may be
     * indeterminate.
     */
    protected Boolean isFontSymbolic()
    {
        Boolean result = getSymbolicFlag();
        if (result != null)
        {
            return result;
        }
        else if (isStandard14())
        {
            return getName().equals("Symbol") || getName().equals("ZapfDingbats");
        }
        else
        {
            if (encoding == null)
            {
                // sanity check, should never happen
                if (!(this instanceof PDTrueTypeFont))
                {
                    throw new IllegalStateException("PDFBox bug: encoding should not be null!");
                }

                // TTF without its non-symbolic flag set must be symbolic
                return true;
            }
            else if (encoding instanceof WinAnsiEncoding ||
                     encoding instanceof MacRomanEncoding ||
                     encoding instanceof StandardEncoding)
            {
                return false;
            }
            else if (encoding instanceof DictionaryEncoding)
            {
                // each name in Differences array must also be in the latin character set
                for (String name : ((DictionaryEncoding)encoding).getDifferences().values())
                {
                    if (name.equals(".notdef"))
                    {
                        // skip
                    }
                    else if (!(WinAnsiEncoding.INSTANCE.contains(name) &&
                               MacRomanEncoding.INSTANCE.contains(name) &&
                               StandardEncoding.INSTANCE.contains(name)))
                    {
                        return true;
                    }

                }
                return false;
            }
            else
            {
                // we don't know
                return null;
            }
        }
    }

    /**
     * Returns the value of the symbolic flag,  allowing for the fact that the result may be
     * indeterminate.
     */
    protected final Boolean getSymbolicFlag()
    {
        if (getFontDescriptor() != null)
        {
            // fixme: isSymbolic() defaults to false if the flag is missing so we can't trust this
            return getFontDescriptor().isSymbolic();
        }
        return null;
    }

    @Override
    public String toUnicode(int code)
    {
        return toUnicode(code, GlyphList.getAdobeGlyphList());
    }

    @Override
    public String toUnicode(int code, GlyphList customGlyphList)
    {
        // allow the glyph list to be overridden for the purpose of extracting Unicode
        // we only do this when the font's glyph list is the AGL, to avoid breaking Zapf Dingbats
        GlyphList unicodeGlyphList;
        if (this.glyphList == GlyphList.getAdobeGlyphList())
        {
            unicodeGlyphList = customGlyphList;
        }
        else
        {
            unicodeGlyphList = this.glyphList;
        }

        // first try to use a ToUnicode CMap
        String unicode = super.toUnicode(code);
        if (unicode != null)
        {
            return unicode;
        }

        // if the font is a "simple font" and uses MacRoman/MacExpert/WinAnsi[Encoding]
        // or has Differences with names from only Adobe Standard and/or Symbol, then:
        //
        //    a) Map the character codes to names
        //    b) Look up the name in the Adobe Glyph List to obtain the Unicode value

        String name = null;
        if (encoding != null)
        {
            name = encoding.getName(code);
            unicode = unicodeGlyphList.toUnicode(name);
            if (unicode != null)
            {
                return unicode;
            }
        }

        // if no value has been produced, there is no way to obtain Unicode for the character.
        if (LOG.isWarnEnabled() && !noUnicode.contains(code))
        {
            // we keep track of which warnings have been issued, so we don't log multiple times
            noUnicode.add(code);
            if (name != null)
            {
                LOG.warn("No Unicode mapping for " + name + " (" + code + ") in font " +
                        getName());
            }
            else
            {
                LOG.warn("No Unicode mapping for character code " + code + " in font " +
                        getName());
            }
        }

        return null;
    }

    @Override
    public boolean isVertical()
    {
        return false;
    }

    /**
     * Returns the glyph width from the AFM if this is a Standard 14 font.
     * @param code character code
     * @return width in 1/1000 text space
     */
    protected final float getStandard14Width(int code)
    {
        if (getStandard14AFM() != null)
        {
            String nameInAFM = getEncoding().getName(code);

            // the Adobe AFMs don't include .notdef, but Acrobat uses 250, test with PDFBOX-2334
            if (nameInAFM.equals(".notdef"))
            {
                return 250f;
            }

            return getStandard14AFM().getCharacterWidth(nameInAFM);
        }
        throw new IllegalStateException("No AFM");
    }

    @Override
    public boolean isStandard14()
    {
        // this logic is based on Acrobat's behaviour, see see PDFBOX-2372
        // the Encoding entry cannot have Differences if we want "standard 14" font handling
        if (getEncoding() instanceof DictionaryEncoding)
        {
            DictionaryEncoding dictionary = (DictionaryEncoding)getEncoding();
            if (dictionary.getDifferences().size() > 0)
            {
                // todo: do we need to check if entries actually differ from the base encoding?
                return false;
            }
        }
        return super.isStandard14();
    }

    @Override
    public void addToSubset(int codePoint)
    {
        throw new UnsupportedOperationException();
    }

    @Override
    public void subset()
    {
        // only TTF subsetting via PDType0Font is currently supported
        throw new UnsupportedOperationException();
    }

    @Override
    public boolean willBeSubset()
    {
        return false;
    }
}
=======
/*
 * Licensed to the Apache Software Foundation (ASF) under one or more
 * contributor license agreements.  See the NOTICE file distributed with
 * this work for additional information regarding copyright ownership.
 * The ASF licenses this file to You under the Apache License, Version 2.0
 * (the "License"); you may not use this file except in compliance with
 * the License.  You may obtain a copy of the License at
 *
 *      http://www.apache.org/licenses/LICENSE-2.0
 *
 * Unless required by applicable law or agreed to in writing, software
 * distributed under the License is distributed on an "AS IS" BASIS,
 * WITHOUT WARRANTIES OR CONDITIONS OF ANY KIND, either express or implied.
 * See the License for the specific language governing permissions and
 * limitations under the License.
 */
package org.apache.pdfbox.pdmodel.font;

import java.io.IOException;
import java.util.HashMap;
import java.util.HashSet;
import java.util.Map;
import java.util.Set;
import org.apache.commons.logging.Log;
import org.apache.commons.logging.LogFactory;
import org.apache.pdfbox.cos.COSBase;
import org.apache.pdfbox.cos.COSDictionary;
import org.apache.pdfbox.cos.COSName;
import org.apache.pdfbox.pdmodel.font.encoding.DictionaryEncoding;
import org.apache.pdfbox.pdmodel.font.encoding.Encoding;
import org.apache.pdfbox.pdmodel.font.encoding.GlyphList;
import org.apache.pdfbox.pdmodel.font.encoding.MacRomanEncoding;
import org.apache.pdfbox.pdmodel.font.encoding.StandardEncoding;
import org.apache.pdfbox.pdmodel.font.encoding.WinAnsiEncoding;

/**
 * A simple font. Simple fonts use a PostScript encoding vector.
 *
 * @author John Hewson
 */
public abstract class PDSimpleFont extends PDFont
{
    private static final Log LOG = LogFactory.getLog(PDSimpleFont.class);

    protected Encoding encoding;
    protected GlyphList glyphList;
    private Boolean isSymbolic;
    private final Set<Integer> noUnicode = new HashSet<Integer>(); // for logging
    private Map<String, Integer> invertedEncoding; // for writing
    
    /**
     * Constructor for embedding.
     */
    PDSimpleFont()
    {
        super();
    }

    /**
     * Constructor for Standard 14.
     */
    PDSimpleFont(String baseFont)
    {
        super(baseFont);

        this.encoding = WinAnsiEncoding.INSTANCE;

        // assign the glyph list based on the font
        if ("ZapfDingbats".equals(baseFont))
        {
            glyphList = GlyphList.getZapfDingbats();
        }
        else
        {
            glyphList = GlyphList.getAdobeGlyphList();
        }
    }

    /**
     * Constructor.
     *
     * @param fontDictionary Font dictionary.
     */
    PDSimpleFont(COSDictionary fontDictionary) throws IOException
    {
        super(fontDictionary);
    }

    /**
     * Reads the Encoding from the Font dictionary or the embedded or substituted font file.
     * Must be called at the end of any subclass constructors.
     *
     * @throws IOException if the font file could not be read
     */
    protected final void readEncoding() throws IOException
    {
        COSBase encoding = dict.getDictionaryObject(COSName.ENCODING);
        if (encoding != null)
        {
            if (encoding instanceof COSName)
            {
                COSName encodingName = (COSName)encoding;
                this.encoding = Encoding.getInstance(encodingName);
                if (this.encoding == null)
                {
                    LOG.warn("Unknown encoding: " + encodingName.getName());
                    this.encoding = readEncodingFromFont(); // fallback
                }
            }
            else if (encoding instanceof COSDictionary)
            {
                COSDictionary encodingDict = (COSDictionary)encoding;
                Encoding builtIn = null;
                Boolean symbolic = getSymbolicFlag();
                boolean isFlaggedAsSymbolic = symbolic != null && symbolic;
                if (!encodingDict.containsKey(COSName.BASE_ENCODING) && isFlaggedAsSymbolic)
                {
                    builtIn = readEncodingFromFont();
                }

                if (symbolic == null)
                {
                    symbolic = false;
                }

                if (builtIn == null && !encodingDict.containsKey(COSName.BASE_ENCODING) && symbolic)
                {
                    // TTF built-in encoding is handled by PDTrueTypeFont#codeToGID
                    this.encoding = null;
                }
                else
                {
                    this.encoding = new DictionaryEncoding(encodingDict, !symbolic, builtIn);
                }
            }
        }
        else
        {
            this.encoding = readEncodingFromFont();
        }

        // TTFs may have null encoding, but if it's non-symbolic then we have Standard Encoding
        if (this.encoding == null && getSymbolicFlag() != null && !getSymbolicFlag())
        {
            this.encoding = StandardEncoding.INSTANCE;
        }

        // TTFs may have null encoding, but if it's standard 14 then we know it's Standard Encoding
        if (this.encoding == null && isStandard14() &&
                !getName().equals("Symbol") &&
                !getName().equals("ZapfDingbats"))
        {
            this.encoding = StandardEncoding.INSTANCE;
        }
        // todo: what about Symbol and ZapfDingbats?

        // assign the glyph list based on the font
        if ("ZapfDingbats".equals(getName()))
        {
            glyphList = GlyphList.getZapfDingbats();
        }
        else
        {
            glyphList = GlyphList.getAdobeGlyphList();
        }
    }

    /**
     * Called by readEncoding() if the encoding needs to be extracted from the font file.
     *
     * @throws IOException if the font file could not be read.
     */
    protected abstract Encoding readEncodingFromFont() throws IOException;

    /**
     * Returns the Encoding vector.
     */
    public Encoding getEncoding()
    {
        return encoding;
    }

    /**
     * Returns the Encoding vector.
     */
    public GlyphList getGlyphList()
    {
        return glyphList;
    }

    /**
     * Inverts the font's Encoding. Any duplicate (Name -> Code) mappings will be lost.
     */
    protected Map<String, Integer> getInvertedEncoding()
    {
        if (invertedEncoding != null)
        {
            return invertedEncoding;
        }

        invertedEncoding = new HashMap<String, Integer>();
        Map<Integer, String> codeToName = encoding.getCodeToNameMap();
        for (Map.Entry<Integer, String> entry : codeToName.entrySet())
        {
            if (!invertedEncoding.containsKey(entry.getValue()))
            {
                invertedEncoding.put(entry.getValue(), entry.getKey());
            }
        }
        return invertedEncoding;
    }
    
    /**
     * Returns true the font is a symbolic (that is, it does not use the Adobe Standard Roman
     * character set).
     */
    public final boolean isSymbolic()
    {
        if (isSymbolic == null)
        {
            Boolean result = isFontSymbolic();
            if (result != null)
            {
                isSymbolic = result;
            }
            else
            {
                // unless we can prove that the font is symbolic, we assume that it is not
                isSymbolic = true;
            }
        }
        return isSymbolic;
    }

    /**
     * Internal implementation of isSymbolic, allowing for the fact that the result may be
     * indeterminate.
     */
    protected Boolean isFontSymbolic()
    {
        Boolean result = getSymbolicFlag();
        if (result != null)
        {
            return result;
        }
        else if (isStandard14())
        {
            return getName().equals("Symbol") || getName().equals("ZapfDingbats");
        }
        else
        {
            if (encoding == null)
            {
                // sanity check, should never happen
                if (!(this instanceof PDTrueTypeFont))
                {
                    throw new IllegalStateException("PDFBox bug: encoding should not be null!");
                }

                // TTF without its non-symbolic flag set must be symbolic
                return true;
            }
            else if (encoding instanceof WinAnsiEncoding ||
                     encoding instanceof MacRomanEncoding ||
                     encoding instanceof StandardEncoding)
            {
                return false;
            }
            else if (encoding instanceof DictionaryEncoding)
            {
                // each name in Differences array must also be in the latin character set
                for (String name : ((DictionaryEncoding)encoding).getDifferences().values())
                {
                    if (name.equals(".notdef"))
                    {
                        // skip
                    }
                    else if (!(WinAnsiEncoding.INSTANCE.contains(name) &&
                               MacRomanEncoding.INSTANCE.contains(name) &&
                               StandardEncoding.INSTANCE.contains(name)))
                    {
                        return true;
                    }

                }
                return false;
            }
            else
            {
                // we don't know
                return null;
            }
        }
    }

    /**
     * Returns the value of the symbolic flag,  allowing for the fact that the result may be
     * indeterminate.
     */
    protected final Boolean getSymbolicFlag()
    {
        if (getFontDescriptor() != null)
        {
            // fixme: isSymbolic() defaults to false if the flag is missing so we can't trust this
            return getFontDescriptor().isSymbolic();
        }
        return null;
    }

    @Override
    public String toUnicode(int code) throws IOException
    {
        return toUnicode(code, GlyphList.getAdobeGlyphList());
    }

    @Override
    public String toUnicode(int code, GlyphList customGlyphList) throws IOException
    {
        // allow the glyph list to be overridden for the purpose of extracting Unicode
        // we only do this when the font's glyph list is the AGL, to avoid breaking Zapf Dingbats
        GlyphList unicodeGlyphList;
        if (this.glyphList == GlyphList.getAdobeGlyphList())
        {
            unicodeGlyphList = customGlyphList;
        }
        else
        {
            unicodeGlyphList = this.glyphList;
        }

        // first try to use a ToUnicode CMap
        String unicode = super.toUnicode(code);
        if (unicode != null)
        {
            return unicode;
        }

        // if the font is a "simple font" and uses MacRoman/MacExpert/WinAnsi[Encoding]
        // or has Differences with names from only Adobe Standard and/or Symbol, then:
        //
        //    a) Map the character codes to names
        //    b) Look up the name in the Adobe Glyph List to obtain the Unicode value

        String name = null;
        if (encoding != null)
        {
            name = encoding.getName(code);
            unicode = unicodeGlyphList.toUnicode(name);
            if (unicode != null)
            {
                return unicode;
            }
        }

        // if no value has been produced, there is no way to obtain Unicode for the character.
        if (LOG.isWarnEnabled() && !noUnicode.contains(code))
        {
            // we keep track of which warnings have been issued, so we don't log multiple times
            noUnicode.add(code);
            if (name != null)
            {
                LOG.warn("No Unicode mapping for " + name + " (" + code + ") in font " +
                        getName());
            }
            else
            {
                LOG.warn("No Unicode mapping for character code " + code + " in font " +
                        getName());
            }
        }

        return null;
    }

    @Override
    public boolean isVertical()
    {
        return false;
    }

    /**
     * Returns the glyph width from the AFM if this is a Standard 14 font.
     * @param code character code
     * @return width in 1/1000 text space
     */
    protected final float getStandard14Width(int code)
    {
        if (getStandard14AFM() != null)
        {
            String nameInAFM = getEncoding().getName(code);

            // the Adobe AFMs don't include .notdef, but Acrobat uses 250, test with PDFBOX-2334
            if (nameInAFM.equals(".notdef"))
            {
                return 250f;
            }

            return getStandard14AFM().getCharacterWidth(nameInAFM);
        }
        throw new IllegalStateException("No AFM");
    }

    @Override
    public boolean isStandard14()
    {
        // this logic is based on Acrobat's behaviour, see see PDFBOX-2372
        // the Encoding entry cannot have Differences if we want "standard 14" font handling
        if (getEncoding() instanceof DictionaryEncoding)
        {
            DictionaryEncoding dictionary = (DictionaryEncoding)getEncoding();
            if (dictionary.getDifferences().size() > 0)
            {
                // we also require that the differences are actually different, see PDFBOX-1900 with
                // the file from PDFBOX-2192 on Windows
                Encoding baseEncoding = dictionary.getBaseEncoding();
                for (Map.Entry<Integer, String> entry : dictionary.getDifferences().entrySet())
                {
                    if (!entry.getValue().equals(baseEncoding.getName(entry.getKey())))
                    {
                        return false;
                    }
                }
            }
        }
        return super.isStandard14();
    }

    @Override
    public void addToSubset(int codePoint)
    {
        throw new UnsupportedOperationException();
    }

    @Override
    public void subset() throws IOException
    {
        // only TTF subsetting via PDType0Font is currently supported
        throw new UnsupportedOperationException();
    }

    @Override
    public boolean willBeSubset()
    {
        return false;
    }
}
>>>>>>> 61fe917a
<|MERGE_RESOLUTION|>--- conflicted
+++ resolved
@@ -1,863 +1,447 @@
-<<<<<<< HEAD
-/*
- * Licensed to the Apache Software Foundation (ASF) under one or more
- * contributor license agreements.  See the NOTICE file distributed with
- * this work for additional information regarding copyright ownership.
- * The ASF licenses this file to You under the Apache License, Version 2.0
- * (the "License"); you may not use this file except in compliance with
- * the License.  You may obtain a copy of the License at
- *
- *      http://www.apache.org/licenses/LICENSE-2.0
- *
- * Unless required by applicable law or agreed to in writing, software
- * distributed under the License is distributed on an "AS IS" BASIS,
- * WITHOUT WARRANTIES OR CONDITIONS OF ANY KIND, either express or implied.
- * See the License for the specific language governing permissions and
- * limitations under the License.
- */
-package org.apache.pdfbox.pdmodel.font;
-
-import java.io.IOException;
-import java.util.HashSet;
-import java.util.Set;
-
-import org.apache.commons.logging.Log;
-import org.apache.commons.logging.LogFactory;
-import org.apache.pdfbox.cos.COSBase;
-import org.apache.pdfbox.cos.COSDictionary;
-import org.apache.pdfbox.cos.COSName;
-import org.apache.pdfbox.pdmodel.font.encoding.DictionaryEncoding;
-import org.apache.pdfbox.pdmodel.font.encoding.Encoding;
-import org.apache.pdfbox.pdmodel.font.encoding.GlyphList;
-import org.apache.pdfbox.pdmodel.font.encoding.MacRomanEncoding;
-import org.apache.pdfbox.pdmodel.font.encoding.StandardEncoding;
-import org.apache.pdfbox.pdmodel.font.encoding.WinAnsiEncoding;
-
-/**
- * A simple font. Simple fonts use a PostScript encoding vector.
- *
- * @author John Hewson
- */
-public abstract class PDSimpleFont extends PDFont
-{
-    private static final Log LOG = LogFactory.getLog(PDSimpleFont.class);
-
-    protected Encoding encoding;
-    protected GlyphList glyphList;
-    private Boolean isSymbolic;
-    private final Set<Integer> noUnicode = new HashSet<Integer>(); // for logging
-
-    /**
-     * Constructor for embedding.
-     */
-    PDSimpleFont()
-    {
-        super();
-    }
-
-    /**
-     * Constructor for Standard 14.
-     */
-    PDSimpleFont(String baseFont)
-    {
-        super(baseFont);
-
-        this.encoding = WinAnsiEncoding.INSTANCE;
-
-        // assign the glyph list based on the font
-        if ("ZapfDingbats".equals(baseFont))
-        {
-            glyphList = GlyphList.getZapfDingbats();
-        }
-        else
-        {
-            glyphList = GlyphList.getAdobeGlyphList();
-        }
-    }
-
-    /**
-     * Constructor.
-     *
-     * @param fontDictionary Font dictionary.
-     */
-    PDSimpleFont(COSDictionary fontDictionary) throws IOException
-    {
-        super(fontDictionary);
-    }
-
-    /**
-     * Reads the Encoding from the Font dictionary or the embedded or substituted font file.
-     * Must be called at the end of any subclass constructors.
-     *
-     * @throws IOException if the font file could not be read
-     */
-    protected final void readEncoding() throws IOException
-    {
-        COSBase encoding = dict.getDictionaryObject(COSName.ENCODING);
-        if (encoding != null)
-        {
-            if (encoding instanceof COSName)
-            {
-                COSName encodingName = (COSName)encoding;
-                this.encoding = Encoding.getInstance(encodingName);
-                if (this.encoding == null)
-                {
-                    LOG.warn("Unknown encoding: " + encodingName.getName());
-                    this.encoding = readEncodingFromFont(); // fallback
-                }
-            }
-            else if (encoding instanceof COSDictionary)
-            {
-                COSDictionary encodingDict = (COSDictionary)encoding;
-                Encoding builtIn = null;
-                Boolean symbolic = getSymbolicFlag();
-                boolean isFlaggedAsSymbolic = symbolic != null && symbolic;
-                if (!encodingDict.containsKey(COSName.BASE_ENCODING) && isFlaggedAsSymbolic)
-                {
-                    builtIn = readEncodingFromFont();
-                }
-
-                if (symbolic == null)
-                {
-                    symbolic = false;
-                }
-
-                if (builtIn == null && !encodingDict.containsKey(COSName.BASE_ENCODING) && symbolic)
-                {
-                    // TTF built-in encoding is handled by PDTrueTypeFont#codeToGID
-                    this.encoding = null;
-                }
-                else
-                {
-                    this.encoding = new DictionaryEncoding(encodingDict, !symbolic, builtIn);
-                }
-            }
-        }
-        else
-        {
-            this.encoding = readEncodingFromFont();
-        }
-
-        // TTFs may have null encoding, but if it's non-symbolic then we have Standard Encoding
-        if (this.encoding == null && getSymbolicFlag() != null && !getSymbolicFlag())
-        {
-            this.encoding = StandardEncoding.INSTANCE;
-        }
-
-        // TTFs may have null encoding, but if it's standard 14 then we know it's Standard Encoding
-        if (this.encoding == null && isStandard14() &&
-                !getName().equals("Symbol") &&
-                !getName().equals("ZapfDingbats"))
-        {
-            this.encoding = StandardEncoding.INSTANCE;
-        }
-        // todo: what about Symbol and ZapfDingbats?
-
-        // assign the glyph list based on the font
-        if ("ZapfDingbats".equals(getName()))
-        {
-            glyphList = GlyphList.getZapfDingbats();
-        }
-        else
-        {
-            glyphList = GlyphList.getAdobeGlyphList();
-        }
-    }
-
-    /**
-     * Called by readEncoding() if the encoding needs to be extracted from the font file.
-     *
-     * @throws IOException if the font file could not be read
-     */
-    protected abstract Encoding readEncodingFromFont() throws IOException;
-
-    /**
-     * Returns the Encoding vector.
-     */
-    public Encoding getEncoding()
-    {
-        return encoding;
-    }
-
-    /**
-     * Returns the Encoding vector.
-     */
-    public GlyphList getGlyphList()
-    {
-        return glyphList;
-    }
-
-    /**
-     * Returns true the font is a symbolic (that is, it does not use the Adobe Standard Roman
-     * character set).
-     */
-    public final boolean isSymbolic()
-    {
-        if (isSymbolic == null)
-        {
-            Boolean result = isFontSymbolic();
-            if (result != null)
-            {
-                isSymbolic = result;
-            }
-            else
-            {
-                // unless we can prove that the font is symbolic, we assume that it is not
-                isSymbolic = true;
-            }
-        }
-        return isSymbolic;
-    }
-
-    /**
-     * Internal implementation of isSymbolic, allowing for the fact that the result may be
-     * indeterminate.
-     */
-    protected Boolean isFontSymbolic()
-    {
-        Boolean result = getSymbolicFlag();
-        if (result != null)
-        {
-            return result;
-        }
-        else if (isStandard14())
-        {
-            return getName().equals("Symbol") || getName().equals("ZapfDingbats");
-        }
-        else
-        {
-            if (encoding == null)
-            {
-                // sanity check, should never happen
-                if (!(this instanceof PDTrueTypeFont))
-                {
-                    throw new IllegalStateException("PDFBox bug: encoding should not be null!");
-                }
-
-                // TTF without its non-symbolic flag set must be symbolic
-                return true;
-            }
-            else if (encoding instanceof WinAnsiEncoding ||
-                     encoding instanceof MacRomanEncoding ||
-                     encoding instanceof StandardEncoding)
-            {
-                return false;
-            }
-            else if (encoding instanceof DictionaryEncoding)
-            {
-                // each name in Differences array must also be in the latin character set
-                for (String name : ((DictionaryEncoding)encoding).getDifferences().values())
-                {
-                    if (name.equals(".notdef"))
-                    {
-                        // skip
-                    }
-                    else if (!(WinAnsiEncoding.INSTANCE.contains(name) &&
-                               MacRomanEncoding.INSTANCE.contains(name) &&
-                               StandardEncoding.INSTANCE.contains(name)))
-                    {
-                        return true;
-                    }
-
-                }
-                return false;
-            }
-            else
-            {
-                // we don't know
-                return null;
-            }
-        }
-    }
-
-    /**
-     * Returns the value of the symbolic flag,  allowing for the fact that the result may be
-     * indeterminate.
-     */
-    protected final Boolean getSymbolicFlag()
-    {
-        if (getFontDescriptor() != null)
-        {
-            // fixme: isSymbolic() defaults to false if the flag is missing so we can't trust this
-            return getFontDescriptor().isSymbolic();
-        }
-        return null;
-    }
-
-    @Override
-    public String toUnicode(int code)
-    {
-        return toUnicode(code, GlyphList.getAdobeGlyphList());
-    }
-
-    @Override
-    public String toUnicode(int code, GlyphList customGlyphList)
-    {
-        // allow the glyph list to be overridden for the purpose of extracting Unicode
-        // we only do this when the font's glyph list is the AGL, to avoid breaking Zapf Dingbats
-        GlyphList unicodeGlyphList;
-        if (this.glyphList == GlyphList.getAdobeGlyphList())
-        {
-            unicodeGlyphList = customGlyphList;
-        }
-        else
-        {
-            unicodeGlyphList = this.glyphList;
-        }
-
-        // first try to use a ToUnicode CMap
-        String unicode = super.toUnicode(code);
-        if (unicode != null)
-        {
-            return unicode;
-        }
-
-        // if the font is a "simple font" and uses MacRoman/MacExpert/WinAnsi[Encoding]
-        // or has Differences with names from only Adobe Standard and/or Symbol, then:
-        //
-        //    a) Map the character codes to names
-        //    b) Look up the name in the Adobe Glyph List to obtain the Unicode value
-
-        String name = null;
-        if (encoding != null)
-        {
-            name = encoding.getName(code);
-            unicode = unicodeGlyphList.toUnicode(name);
-            if (unicode != null)
-            {
-                return unicode;
-            }
-        }
-
-        // if no value has been produced, there is no way to obtain Unicode for the character.
-        if (LOG.isWarnEnabled() && !noUnicode.contains(code))
-        {
-            // we keep track of which warnings have been issued, so we don't log multiple times
-            noUnicode.add(code);
-            if (name != null)
-            {
-                LOG.warn("No Unicode mapping for " + name + " (" + code + ") in font " +
-                        getName());
-            }
-            else
-            {
-                LOG.warn("No Unicode mapping for character code " + code + " in font " +
-                        getName());
-            }
-        }
-
-        return null;
-    }
-
-    @Override
-    public boolean isVertical()
-    {
-        return false;
-    }
-
-    /**
-     * Returns the glyph width from the AFM if this is a Standard 14 font.
-     * @param code character code
-     * @return width in 1/1000 text space
-     */
-    protected final float getStandard14Width(int code)
-    {
-        if (getStandard14AFM() != null)
-        {
-            String nameInAFM = getEncoding().getName(code);
-
-            // the Adobe AFMs don't include .notdef, but Acrobat uses 250, test with PDFBOX-2334
-            if (nameInAFM.equals(".notdef"))
-            {
-                return 250f;
-            }
-
-            return getStandard14AFM().getCharacterWidth(nameInAFM);
-        }
-        throw new IllegalStateException("No AFM");
-    }
-
-    @Override
-    public boolean isStandard14()
-    {
-        // this logic is based on Acrobat's behaviour, see see PDFBOX-2372
-        // the Encoding entry cannot have Differences if we want "standard 14" font handling
-        if (getEncoding() instanceof DictionaryEncoding)
-        {
-            DictionaryEncoding dictionary = (DictionaryEncoding)getEncoding();
-            if (dictionary.getDifferences().size() > 0)
-            {
-                // todo: do we need to check if entries actually differ from the base encoding?
-                return false;
-            }
-        }
-        return super.isStandard14();
-    }
-
-    @Override
-    public void addToSubset(int codePoint)
-    {
-        throw new UnsupportedOperationException();
-    }
-
-    @Override
-    public void subset()
-    {
-        // only TTF subsetting via PDType0Font is currently supported
-        throw new UnsupportedOperationException();
-    }
-
-    @Override
-    public boolean willBeSubset()
-    {
-        return false;
-    }
-}
-=======
-/*
- * Licensed to the Apache Software Foundation (ASF) under one or more
- * contributor license agreements.  See the NOTICE file distributed with
- * this work for additional information regarding copyright ownership.
- * The ASF licenses this file to You under the Apache License, Version 2.0
- * (the "License"); you may not use this file except in compliance with
- * the License.  You may obtain a copy of the License at
- *
- *      http://www.apache.org/licenses/LICENSE-2.0
- *
- * Unless required by applicable law or agreed to in writing, software
- * distributed under the License is distributed on an "AS IS" BASIS,
- * WITHOUT WARRANTIES OR CONDITIONS OF ANY KIND, either express or implied.
- * See the License for the specific language governing permissions and
- * limitations under the License.
- */
-package org.apache.pdfbox.pdmodel.font;
-
-import java.io.IOException;
-import java.util.HashMap;
-import java.util.HashSet;
-import java.util.Map;
-import java.util.Set;
-import org.apache.commons.logging.Log;
-import org.apache.commons.logging.LogFactory;
-import org.apache.pdfbox.cos.COSBase;
-import org.apache.pdfbox.cos.COSDictionary;
-import org.apache.pdfbox.cos.COSName;
-import org.apache.pdfbox.pdmodel.font.encoding.DictionaryEncoding;
-import org.apache.pdfbox.pdmodel.font.encoding.Encoding;
-import org.apache.pdfbox.pdmodel.font.encoding.GlyphList;
-import org.apache.pdfbox.pdmodel.font.encoding.MacRomanEncoding;
-import org.apache.pdfbox.pdmodel.font.encoding.StandardEncoding;
-import org.apache.pdfbox.pdmodel.font.encoding.WinAnsiEncoding;
-
-/**
- * A simple font. Simple fonts use a PostScript encoding vector.
- *
- * @author John Hewson
- */
-public abstract class PDSimpleFont extends PDFont
-{
-    private static final Log LOG = LogFactory.getLog(PDSimpleFont.class);
-
-    protected Encoding encoding;
-    protected GlyphList glyphList;
-    private Boolean isSymbolic;
-    private final Set<Integer> noUnicode = new HashSet<Integer>(); // for logging
-    private Map<String, Integer> invertedEncoding; // for writing
-    
-    /**
-     * Constructor for embedding.
-     */
-    PDSimpleFont()
-    {
-        super();
-    }
-
-    /**
-     * Constructor for Standard 14.
-     */
-    PDSimpleFont(String baseFont)
-    {
-        super(baseFont);
-
-        this.encoding = WinAnsiEncoding.INSTANCE;
-
-        // assign the glyph list based on the font
-        if ("ZapfDingbats".equals(baseFont))
-        {
-            glyphList = GlyphList.getZapfDingbats();
-        }
-        else
-        {
-            glyphList = GlyphList.getAdobeGlyphList();
-        }
-    }
-
-    /**
-     * Constructor.
-     *
-     * @param fontDictionary Font dictionary.
-     */
-    PDSimpleFont(COSDictionary fontDictionary) throws IOException
-    {
-        super(fontDictionary);
-    }
-
-    /**
-     * Reads the Encoding from the Font dictionary or the embedded or substituted font file.
-     * Must be called at the end of any subclass constructors.
-     *
-     * @throws IOException if the font file could not be read
-     */
-    protected final void readEncoding() throws IOException
-    {
-        COSBase encoding = dict.getDictionaryObject(COSName.ENCODING);
-        if (encoding != null)
-        {
-            if (encoding instanceof COSName)
-            {
-                COSName encodingName = (COSName)encoding;
-                this.encoding = Encoding.getInstance(encodingName);
-                if (this.encoding == null)
-                {
-                    LOG.warn("Unknown encoding: " + encodingName.getName());
-                    this.encoding = readEncodingFromFont(); // fallback
-                }
-            }
-            else if (encoding instanceof COSDictionary)
-            {
-                COSDictionary encodingDict = (COSDictionary)encoding;
-                Encoding builtIn = null;
-                Boolean symbolic = getSymbolicFlag();
-                boolean isFlaggedAsSymbolic = symbolic != null && symbolic;
-                if (!encodingDict.containsKey(COSName.BASE_ENCODING) && isFlaggedAsSymbolic)
-                {
-                    builtIn = readEncodingFromFont();
-                }
-
-                if (symbolic == null)
-                {
-                    symbolic = false;
-                }
-
-                if (builtIn == null && !encodingDict.containsKey(COSName.BASE_ENCODING) && symbolic)
-                {
-                    // TTF built-in encoding is handled by PDTrueTypeFont#codeToGID
-                    this.encoding = null;
-                }
-                else
-                {
-                    this.encoding = new DictionaryEncoding(encodingDict, !symbolic, builtIn);
-                }
-            }
-        }
-        else
-        {
-            this.encoding = readEncodingFromFont();
-        }
-
-        // TTFs may have null encoding, but if it's non-symbolic then we have Standard Encoding
-        if (this.encoding == null && getSymbolicFlag() != null && !getSymbolicFlag())
-        {
-            this.encoding = StandardEncoding.INSTANCE;
-        }
-
-        // TTFs may have null encoding, but if it's standard 14 then we know it's Standard Encoding
-        if (this.encoding == null && isStandard14() &&
-                !getName().equals("Symbol") &&
-                !getName().equals("ZapfDingbats"))
-        {
-            this.encoding = StandardEncoding.INSTANCE;
-        }
-        // todo: what about Symbol and ZapfDingbats?
-
-        // assign the glyph list based on the font
-        if ("ZapfDingbats".equals(getName()))
-        {
-            glyphList = GlyphList.getZapfDingbats();
-        }
-        else
-        {
-            glyphList = GlyphList.getAdobeGlyphList();
-        }
-    }
-
-    /**
-     * Called by readEncoding() if the encoding needs to be extracted from the font file.
-     *
-     * @throws IOException if the font file could not be read.
-     */
-    protected abstract Encoding readEncodingFromFont() throws IOException;
-
-    /**
-     * Returns the Encoding vector.
-     */
-    public Encoding getEncoding()
-    {
-        return encoding;
-    }
-
-    /**
-     * Returns the Encoding vector.
-     */
-    public GlyphList getGlyphList()
-    {
-        return glyphList;
-    }
-
-    /**
-     * Inverts the font's Encoding. Any duplicate (Name -> Code) mappings will be lost.
-     */
-    protected Map<String, Integer> getInvertedEncoding()
-    {
-        if (invertedEncoding != null)
-        {
-            return invertedEncoding;
-        }
-
-        invertedEncoding = new HashMap<String, Integer>();
-        Map<Integer, String> codeToName = encoding.getCodeToNameMap();
-        for (Map.Entry<Integer, String> entry : codeToName.entrySet())
-        {
-            if (!invertedEncoding.containsKey(entry.getValue()))
-            {
-                invertedEncoding.put(entry.getValue(), entry.getKey());
-            }
-        }
-        return invertedEncoding;
-    }
-    
-    /**
-     * Returns true the font is a symbolic (that is, it does not use the Adobe Standard Roman
-     * character set).
-     */
-    public final boolean isSymbolic()
-    {
-        if (isSymbolic == null)
-        {
-            Boolean result = isFontSymbolic();
-            if (result != null)
-            {
-                isSymbolic = result;
-            }
-            else
-            {
-                // unless we can prove that the font is symbolic, we assume that it is not
-                isSymbolic = true;
-            }
-        }
-        return isSymbolic;
-    }
-
-    /**
-     * Internal implementation of isSymbolic, allowing for the fact that the result may be
-     * indeterminate.
-     */
-    protected Boolean isFontSymbolic()
-    {
-        Boolean result = getSymbolicFlag();
-        if (result != null)
-        {
-            return result;
-        }
-        else if (isStandard14())
-        {
-            return getName().equals("Symbol") || getName().equals("ZapfDingbats");
-        }
-        else
-        {
-            if (encoding == null)
-            {
-                // sanity check, should never happen
-                if (!(this instanceof PDTrueTypeFont))
-                {
-                    throw new IllegalStateException("PDFBox bug: encoding should not be null!");
-                }
-
-                // TTF without its non-symbolic flag set must be symbolic
-                return true;
-            }
-            else if (encoding instanceof WinAnsiEncoding ||
-                     encoding instanceof MacRomanEncoding ||
-                     encoding instanceof StandardEncoding)
-            {
-                return false;
-            }
-            else if (encoding instanceof DictionaryEncoding)
-            {
-                // each name in Differences array must also be in the latin character set
-                for (String name : ((DictionaryEncoding)encoding).getDifferences().values())
-                {
-                    if (name.equals(".notdef"))
-                    {
-                        // skip
-                    }
-                    else if (!(WinAnsiEncoding.INSTANCE.contains(name) &&
-                               MacRomanEncoding.INSTANCE.contains(name) &&
-                               StandardEncoding.INSTANCE.contains(name)))
-                    {
-                        return true;
-                    }
-
-                }
-                return false;
-            }
-            else
-            {
-                // we don't know
-                return null;
-            }
-        }
-    }
-
-    /**
-     * Returns the value of the symbolic flag,  allowing for the fact that the result may be
-     * indeterminate.
-     */
-    protected final Boolean getSymbolicFlag()
-    {
-        if (getFontDescriptor() != null)
-        {
-            // fixme: isSymbolic() defaults to false if the flag is missing so we can't trust this
-            return getFontDescriptor().isSymbolic();
-        }
-        return null;
-    }
-
-    @Override
-    public String toUnicode(int code) throws IOException
-    {
-        return toUnicode(code, GlyphList.getAdobeGlyphList());
-    }
-
-    @Override
-    public String toUnicode(int code, GlyphList customGlyphList) throws IOException
-    {
-        // allow the glyph list to be overridden for the purpose of extracting Unicode
-        // we only do this when the font's glyph list is the AGL, to avoid breaking Zapf Dingbats
-        GlyphList unicodeGlyphList;
-        if (this.glyphList == GlyphList.getAdobeGlyphList())
-        {
-            unicodeGlyphList = customGlyphList;
-        }
-        else
-        {
-            unicodeGlyphList = this.glyphList;
-        }
-
-        // first try to use a ToUnicode CMap
-        String unicode = super.toUnicode(code);
-        if (unicode != null)
-        {
-            return unicode;
-        }
-
-        // if the font is a "simple font" and uses MacRoman/MacExpert/WinAnsi[Encoding]
-        // or has Differences with names from only Adobe Standard and/or Symbol, then:
-        //
-        //    a) Map the character codes to names
-        //    b) Look up the name in the Adobe Glyph List to obtain the Unicode value
-
-        String name = null;
-        if (encoding != null)
-        {
-            name = encoding.getName(code);
-            unicode = unicodeGlyphList.toUnicode(name);
-            if (unicode != null)
-            {
-                return unicode;
-            }
-        }
-
-        // if no value has been produced, there is no way to obtain Unicode for the character.
-        if (LOG.isWarnEnabled() && !noUnicode.contains(code))
-        {
-            // we keep track of which warnings have been issued, so we don't log multiple times
-            noUnicode.add(code);
-            if (name != null)
-            {
-                LOG.warn("No Unicode mapping for " + name + " (" + code + ") in font " +
-                        getName());
-            }
-            else
-            {
-                LOG.warn("No Unicode mapping for character code " + code + " in font " +
-                        getName());
-            }
-        }
-
-        return null;
-    }
-
-    @Override
-    public boolean isVertical()
-    {
-        return false;
-    }
-
-    /**
-     * Returns the glyph width from the AFM if this is a Standard 14 font.
-     * @param code character code
-     * @return width in 1/1000 text space
-     */
-    protected final float getStandard14Width(int code)
-    {
-        if (getStandard14AFM() != null)
-        {
-            String nameInAFM = getEncoding().getName(code);
-
-            // the Adobe AFMs don't include .notdef, but Acrobat uses 250, test with PDFBOX-2334
-            if (nameInAFM.equals(".notdef"))
-            {
-                return 250f;
-            }
-
-            return getStandard14AFM().getCharacterWidth(nameInAFM);
-        }
-        throw new IllegalStateException("No AFM");
-    }
-
-    @Override
-    public boolean isStandard14()
-    {
-        // this logic is based on Acrobat's behaviour, see see PDFBOX-2372
-        // the Encoding entry cannot have Differences if we want "standard 14" font handling
-        if (getEncoding() instanceof DictionaryEncoding)
-        {
-            DictionaryEncoding dictionary = (DictionaryEncoding)getEncoding();
-            if (dictionary.getDifferences().size() > 0)
-            {
-                // we also require that the differences are actually different, see PDFBOX-1900 with
-                // the file from PDFBOX-2192 on Windows
-                Encoding baseEncoding = dictionary.getBaseEncoding();
-                for (Map.Entry<Integer, String> entry : dictionary.getDifferences().entrySet())
-                {
-                    if (!entry.getValue().equals(baseEncoding.getName(entry.getKey())))
-                    {
-                        return false;
-                    }
-                }
-            }
-        }
-        return super.isStandard14();
-    }
-
-    @Override
-    public void addToSubset(int codePoint)
-    {
-        throw new UnsupportedOperationException();
-    }
-
-    @Override
-    public void subset() throws IOException
-    {
-        // only TTF subsetting via PDType0Font is currently supported
-        throw new UnsupportedOperationException();
-    }
-
-    @Override
-    public boolean willBeSubset()
-    {
-        return false;
-    }
-}
->>>>>>> 61fe917a
+/*
+ * Licensed to the Apache Software Foundation (ASF) under one or more
+ * contributor license agreements.  See the NOTICE file distributed with
+ * this work for additional information regarding copyright ownership.
+ * The ASF licenses this file to You under the Apache License, Version 2.0
+ * (the "License"); you may not use this file except in compliance with
+ * the License.  You may obtain a copy of the License at
+ *
+ *      http://www.apache.org/licenses/LICENSE-2.0
+ *
+ * Unless required by applicable law or agreed to in writing, software
+ * distributed under the License is distributed on an "AS IS" BASIS,
+ * WITHOUT WARRANTIES OR CONDITIONS OF ANY KIND, either express or implied.
+ * See the License for the specific language governing permissions and
+ * limitations under the License.
+ */
+package org.apache.pdfbox.pdmodel.font;
+
+import java.io.IOException;
+import java.util.HashMap;
+import java.util.HashSet;
+import java.util.Map;
+import java.util.Set;
+
+import org.apache.commons.logging.Log;
+import org.apache.commons.logging.LogFactory;
+import org.apache.pdfbox.cos.COSBase;
+import org.apache.pdfbox.cos.COSDictionary;
+import org.apache.pdfbox.cos.COSName;
+import org.apache.pdfbox.pdmodel.font.encoding.DictionaryEncoding;
+import org.apache.pdfbox.pdmodel.font.encoding.Encoding;
+import org.apache.pdfbox.pdmodel.font.encoding.GlyphList;
+import org.apache.pdfbox.pdmodel.font.encoding.MacRomanEncoding;
+import org.apache.pdfbox.pdmodel.font.encoding.StandardEncoding;
+import org.apache.pdfbox.pdmodel.font.encoding.WinAnsiEncoding;
+
+/**
+ * A simple font. Simple fonts use a PostScript encoding vector.
+ *
+ * @author John Hewson
+ */
+public abstract class PDSimpleFont extends PDFont
+{
+    private static final Log LOG = LogFactory.getLog(PDSimpleFont.class);
+
+    protected Encoding encoding;
+    protected GlyphList glyphList;
+    private Boolean isSymbolic;
+    private final Set<Integer> noUnicode = new HashSet<Integer>(); // for logging
+    private Map<String, Integer> invertedEncoding; // for writing
+    
+    /**
+     * Constructor for embedding.
+     */
+    PDSimpleFont()
+    {
+        super();
+    }
+
+    /**
+     * Constructor for Standard 14.
+     */
+    PDSimpleFont(String baseFont)
+    {
+        super(baseFont);
+
+        this.encoding = WinAnsiEncoding.INSTANCE;
+
+        // assign the glyph list based on the font
+        if ("ZapfDingbats".equals(baseFont))
+        {
+            glyphList = GlyphList.getZapfDingbats();
+        }
+        else
+        {
+            glyphList = GlyphList.getAdobeGlyphList();
+        }
+    }
+
+    /**
+     * Constructor.
+     *
+     * @param fontDictionary Font dictionary.
+     */
+    PDSimpleFont(COSDictionary fontDictionary) throws IOException
+    {
+        super(fontDictionary);
+    }
+
+    /**
+     * Reads the Encoding from the Font dictionary or the embedded or substituted font file.
+     * Must be called at the end of any subclass constructors.
+     *
+     * @throws IOException if the font file could not be read
+     */
+    protected final void readEncoding() throws IOException
+    {
+        COSBase encoding = dict.getDictionaryObject(COSName.ENCODING);
+        if (encoding != null)
+        {
+            if (encoding instanceof COSName)
+            {
+                COSName encodingName = (COSName)encoding;
+                this.encoding = Encoding.getInstance(encodingName);
+                if (this.encoding == null)
+                {
+                    LOG.warn("Unknown encoding: " + encodingName.getName());
+                    this.encoding = readEncodingFromFont(); // fallback
+                }
+            }
+            else if (encoding instanceof COSDictionary)
+            {
+                COSDictionary encodingDict = (COSDictionary)encoding;
+                Encoding builtIn = null;
+                Boolean symbolic = getSymbolicFlag();
+                boolean isFlaggedAsSymbolic = symbolic != null && symbolic;
+                if (!encodingDict.containsKey(COSName.BASE_ENCODING) && isFlaggedAsSymbolic)
+                {
+                    builtIn = readEncodingFromFont();
+                }
+
+                if (symbolic == null)
+                {
+                    symbolic = false;
+                }
+
+                if (builtIn == null && !encodingDict.containsKey(COSName.BASE_ENCODING) && symbolic)
+                {
+                    // TTF built-in encoding is handled by PDTrueTypeFont#codeToGID
+                    this.encoding = null;
+                }
+                else
+                {
+                    this.encoding = new DictionaryEncoding(encodingDict, !symbolic, builtIn);
+                }
+            }
+        }
+        else
+        {
+            this.encoding = readEncodingFromFont();
+        }
+
+        // TTFs may have null encoding, but if it's non-symbolic then we have Standard Encoding
+        if (this.encoding == null && getSymbolicFlag() != null && !getSymbolicFlag())
+        {
+            this.encoding = StandardEncoding.INSTANCE;
+        }
+
+        // TTFs may have null encoding, but if it's standard 14 then we know it's Standard Encoding
+        if (this.encoding == null && isStandard14() &&
+                !getName().equals("Symbol") &&
+                !getName().equals("ZapfDingbats"))
+        {
+            this.encoding = StandardEncoding.INSTANCE;
+        }
+        // todo: what about Symbol and ZapfDingbats?
+
+        // assign the glyph list based on the font
+        if ("ZapfDingbats".equals(getName()))
+        {
+            glyphList = GlyphList.getZapfDingbats();
+        }
+        else
+        {
+            glyphList = GlyphList.getAdobeGlyphList();
+        }
+    }
+
+    /**
+     * Called by readEncoding() if the encoding needs to be extracted from the font file.
+     *
+     * @throws IOException if the font file could not be read.
+     */
+    protected abstract Encoding readEncodingFromFont() throws IOException;
+
+    /**
+     * Returns the Encoding vector.
+     */
+    public Encoding getEncoding()
+    {
+        return encoding;
+    }
+
+    /**
+     * Returns the Encoding vector.
+     */
+    public GlyphList getGlyphList()
+    {
+        return glyphList;
+    }
+
+    /**
+     * Inverts the font's Encoding. Any duplicate (Name -> Code) mappings will be lost.
+     */
+    protected Map<String, Integer> getInvertedEncoding()
+    {
+        if (invertedEncoding != null)
+        {
+            return invertedEncoding;
+        }
+
+        invertedEncoding = new HashMap<String, Integer>();
+        Map<Integer, String> codeToName = encoding.getCodeToNameMap();
+        for (Map.Entry<Integer, String> entry : codeToName.entrySet())
+        {
+            if (!invertedEncoding.containsKey(entry.getValue()))
+            {
+                invertedEncoding.put(entry.getValue(), entry.getKey());
+            }
+        }
+        return invertedEncoding;
+    }
+    
+    /**
+     * Returns true the font is a symbolic (that is, it does not use the Adobe Standard Roman
+     * character set).
+     */
+    public final boolean isSymbolic()
+    {
+        if (isSymbolic == null)
+        {
+            Boolean result = isFontSymbolic();
+            if (result != null)
+            {
+                isSymbolic = result;
+            }
+            else
+            {
+                // unless we can prove that the font is symbolic, we assume that it is not
+                isSymbolic = true;
+            }
+        }
+        return isSymbolic;
+    }
+
+    /**
+     * Internal implementation of isSymbolic, allowing for the fact that the result may be
+     * indeterminate.
+     */
+    protected Boolean isFontSymbolic()
+    {
+        Boolean result = getSymbolicFlag();
+        if (result != null)
+        {
+            return result;
+        }
+        else if (isStandard14())
+        {
+            return getName().equals("Symbol") || getName().equals("ZapfDingbats");
+        }
+        else
+        {
+            if (encoding == null)
+            {
+                // sanity check, should never happen
+                if (!(this instanceof PDTrueTypeFont))
+                {
+                    throw new IllegalStateException("PDFBox bug: encoding should not be null!");
+                }
+
+                // TTF without its non-symbolic flag set must be symbolic
+                return true;
+            }
+            else if (encoding instanceof WinAnsiEncoding ||
+                     encoding instanceof MacRomanEncoding ||
+                     encoding instanceof StandardEncoding)
+            {
+                return false;
+            }
+            else if (encoding instanceof DictionaryEncoding)
+            {
+                // each name in Differences array must also be in the latin character set
+                for (String name : ((DictionaryEncoding)encoding).getDifferences().values())
+                {
+                    if (name.equals(".notdef"))
+                    {
+                        // skip
+                    }
+                    else if (!(WinAnsiEncoding.INSTANCE.contains(name) &&
+                               MacRomanEncoding.INSTANCE.contains(name) &&
+                               StandardEncoding.INSTANCE.contains(name)))
+                    {
+                        return true;
+                    }
+
+                }
+                return false;
+            }
+            else
+            {
+                // we don't know
+                return null;
+            }
+        }
+    }
+
+    /**
+     * Returns the value of the symbolic flag,  allowing for the fact that the result may be
+     * indeterminate.
+     */
+    protected final Boolean getSymbolicFlag()
+    {
+        if (getFontDescriptor() != null)
+        {
+            // fixme: isSymbolic() defaults to false if the flag is missing so we can't trust this
+            return getFontDescriptor().isSymbolic();
+        }
+        return null;
+    }
+
+    @Override
+    public String toUnicode(int code)
+    {
+        return toUnicode(code, GlyphList.getAdobeGlyphList());
+    }
+
+    @Override
+    public String toUnicode(int code, GlyphList customGlyphList)
+    {
+        // allow the glyph list to be overridden for the purpose of extracting Unicode
+        // we only do this when the font's glyph list is the AGL, to avoid breaking Zapf Dingbats
+        GlyphList unicodeGlyphList;
+        if (this.glyphList == GlyphList.getAdobeGlyphList())
+        {
+            unicodeGlyphList = customGlyphList;
+        }
+        else
+        {
+            unicodeGlyphList = this.glyphList;
+        }
+
+        // first try to use a ToUnicode CMap
+        String unicode = super.toUnicode(code);
+        if (unicode != null)
+        {
+            return unicode;
+        }
+
+        // if the font is a "simple font" and uses MacRoman/MacExpert/WinAnsi[Encoding]
+        // or has Differences with names from only Adobe Standard and/or Symbol, then:
+        //
+        //    a) Map the character codes to names
+        //    b) Look up the name in the Adobe Glyph List to obtain the Unicode value
+
+        String name = null;
+        if (encoding != null)
+        {
+            name = encoding.getName(code);
+            unicode = unicodeGlyphList.toUnicode(name);
+            if (unicode != null)
+            {
+                return unicode;
+            }
+        }
+
+        // if no value has been produced, there is no way to obtain Unicode for the character.
+        if (LOG.isWarnEnabled() && !noUnicode.contains(code))
+        {
+            // we keep track of which warnings have been issued, so we don't log multiple times
+            noUnicode.add(code);
+            if (name != null)
+            {
+                LOG.warn("No Unicode mapping for " + name + " (" + code + ") in font " +
+                        getName());
+            }
+            else
+            {
+                LOG.warn("No Unicode mapping for character code " + code + " in font " +
+                        getName());
+            }
+        }
+
+        return null;
+    }
+
+    @Override
+    public boolean isVertical()
+    {
+        return false;
+    }
+
+    /**
+     * Returns the glyph width from the AFM if this is a Standard 14 font.
+     * @param code character code
+     * @return width in 1/1000 text space
+     */
+    protected final float getStandard14Width(int code)
+    {
+        if (getStandard14AFM() != null)
+        {
+            String nameInAFM = getEncoding().getName(code);
+
+            // the Adobe AFMs don't include .notdef, but Acrobat uses 250, test with PDFBOX-2334
+            if (nameInAFM.equals(".notdef"))
+            {
+                return 250f;
+            }
+
+            return getStandard14AFM().getCharacterWidth(nameInAFM);
+        }
+        throw new IllegalStateException("No AFM");
+    }
+
+    @Override
+    public boolean isStandard14()
+    {
+        // this logic is based on Acrobat's behaviour, see see PDFBOX-2372
+        // the Encoding entry cannot have Differences if we want "standard 14" font handling
+        if (getEncoding() instanceof DictionaryEncoding)
+        {
+            DictionaryEncoding dictionary = (DictionaryEncoding)getEncoding();
+            if (dictionary.getDifferences().size() > 0)
+            {
+                // we also require that the differences are actually different, see PDFBOX-1900 with
+                // the file from PDFBOX-2192 on Windows
+                Encoding baseEncoding = dictionary.getBaseEncoding();
+                for (Map.Entry<Integer, String> entry : dictionary.getDifferences().entrySet())
+                {
+                    if (!entry.getValue().equals(baseEncoding.getName(entry.getKey())))
+                    {
+                        return false;
+                    }
+                }
+            }
+        }
+        return super.isStandard14();
+    }
+
+    @Override
+    public void addToSubset(int codePoint)
+    {
+        throw new UnsupportedOperationException();
+    }
+
+    @Override
+    public void subset()
+    {
+        // only TTF subsetting via PDType0Font is currently supported
+        throw new UnsupportedOperationException();
+    }
+
+    @Override
+    public boolean willBeSubset()
+    {
+        return false;
+    }
+}