--- conflicted
+++ resolved
@@ -33,8 +33,8 @@
 import org.apache.pdfbox.pdfparser.xref.XrefEntry;
 
 /**
- * This is the in-memory representation of the PDF document.  You need to call
- * close() on this object when you are done using it!!
+ * This is the in-memory representation of the PDF document. You need to call close() on this object when you are done
+ * using it!!
  *
  * @author Ben Litchfield
  * 
@@ -50,11 +50,10 @@
     private float version = 1.4f;
 
     /**
-     * Maps ObjectKeys to a COSObject. Note that references to these objects
-     * are also stored in COSDictionary objects that map a name to a specific object.
-     */
-    private final Map<COSObjectKey, COSObject> objectPool =
-        new HashMap<COSObjectKey, COSObject>();
+     * Maps ObjectKeys to a COSObject. Note that references to these objects are also stored in COSDictionary objects
+     * that map a name to a specific object.
+     */
+    private final Map<COSObjectKey, COSObject> objectPool = new HashMap<COSObjectKey, COSObject>();
 
     private Xref xref = new Xref();
 
@@ -62,29 +61,29 @@
      * Document trailer dictionary.
      */
     private COSDictionary trailer;
-    
+
     private boolean warnMissingClose = true;
-    
-    /** 
-     * Signal that document is already decrypted. 
+
+    /**
+     * Signal that document is already decrypted.
      */
     private boolean isDecrypted = false;
-    
+
     private long startXref;
-    
+
     private boolean closed = false;
 
     private boolean isXRefStream;
-    
+
     private final File scratchDirectory;
-    
+
     private final boolean useScratchFile;
 
     /**
      * Constructor.
      *
      * @param useScratchFiles enables the usage of a scratch file if set to true
-     *                     
+     * 
      */
     public COSDocument(boolean useScratchFiles)
     {
@@ -92,12 +91,10 @@
     }
 
     /**
-     * Constructor that will use a temporary file in the given directory
-     * for storage of the PDF streams. The temporary file is automatically
-     * removed when this document gets closed.
-     *
-     * @param scratchDir directory for the temporary file,
-     *                   or <code>null</code> to use the system default
+     * Constructor that will use a temporary file in the given directory for storage of the PDF streams. The temporary
+     * file is automatically removed when this document gets closed.
+     *
+     * @param scratchDir directory for the temporary file, or <code>null</code> to use the system default
      * @param useScratchFiles enables the usage of a scratch file if set to true
      * 
      */
@@ -122,7 +119,7 @@
      */
     public COSStream createCOSStream()
     {
-        return new COSStream( useScratchFile, scratchDirectory);
+        return new COSStream(useScratchFile, scratchDirectory);
     }
 
     /**
@@ -134,7 +131,7 @@
      */
     public COSStream createCOSStream(COSDictionary dictionary)
     {
-        return new COSStream( dictionary, useScratchFile, scratchDirectory );
+        return new COSStream(dictionary, useScratchFile, scratchDirectory);
     }
 
     /**
@@ -145,16 +142,16 @@
      * @return This will return an object with the specified type.
      * @throws IOException If there is an error getting the object
      */
-    public COSObject getObjectByType( COSName type ) throws IOException
-    {
-        for( COSObject object : objectPool.values() )
+    public COSObject getObjectByType(COSName type) throws IOException
+    {
+        for (COSObject object : objectPool.values())
         {
             COSBase realObject = object.getObject();
-            if( realObject instanceof COSDictionary )
+            if (realObject instanceof COSDictionary)
             {
                 try
                 {
-                    COSDictionary dic = (COSDictionary)realObject;
+                    COSDictionary dic = (COSDictionary) realObject;
                     COSBase typeItem = dic.getItem(COSName.TYPE);
                     if (typeItem instanceof COSName)
                     {
@@ -166,7 +163,8 @@
                     }
                     else if (typeItem != null)
                     {
-                        LOG.debug("Expected a /Name object after /Type, got '" + typeItem + "' instead");
+                        LOG.debug("Expected a /Name object after /Type, got '" + typeItem
+                                + "' instead");
                     }
                 }
                 catch (ClassCastException e)
@@ -186,9 +184,9 @@
      * @return This will return an object with the specified type.
      * @throws IOException If there is an error getting the object
      */
-    public List<COSObject> getObjectsByType( String type ) throws IOException
-    {
-        return getObjectsByType( COSName.getPDFName( type ) );
+    public List<COSObject> getObjectsByType(String type) throws IOException
+    {
+        return getObjectsByType(COSName.getPDFName(type));
     }
 
     /**
@@ -199,29 +197,30 @@
      * @return This will return an object with the specified type.
      * @throws IOException If there is an error getting the object
      */
-    public List<COSObject> getObjectsByType( COSName type ) throws IOException
+    public List<COSObject> getObjectsByType(COSName type) throws IOException
     {
         List<COSObject> retval = new ArrayList<COSObject>();
-        for( COSObject object : objectPool.values() )
+        for (COSObject object : objectPool.values())
         {
             COSBase realObject = object.getObject();
-            if( realObject instanceof COSDictionary )
+            if (realObject instanceof COSDictionary)
             {
                 try
                 {
-                    COSDictionary dic = (COSDictionary)realObject;
+                    COSDictionary dic = (COSDictionary) realObject;
                     COSBase typeItem = dic.getItem(COSName.TYPE);
                     if (typeItem instanceof COSName)
                     {
                         COSName objectType = (COSName) typeItem;
                         if (objectType.equals(type))
                         {
-                            retval.add( object );
+                            retval.add(object);
                         }
                     }
                     else if (typeItem != null)
                     {
-                        LOG.debug("Expected a /Name object after /Type, got '" + typeItem + "' instead");
+                        LOG.debug("Expected a /Name object after /Type, got '" + typeItem
+                                + "' instead");
                     }
                 }
                 catch (ClassCastException e)
@@ -238,9 +237,9 @@
      */
     public void print()
     {
-        for( COSObject object : objectPool.values() )
-        {
-            System.out.println( object);
+        for (COSObject object : objectPool.values())
+        {
+            System.out.println(object);
         }
     }
 
@@ -249,7 +248,7 @@
      *
      * @param versionValue The version of the PDF document.
      */
-    public void setVersion( float versionValue )
+    public void setVersion(float versionValue)
     {
         version = versionValue;
     }
@@ -264,7 +263,7 @@
         return version;
     }
 
-    /** 
+    /**
      * Signals that the document is decrypted completely.
      */
     public void setDecrypted()
@@ -272,16 +271,16 @@
         isDecrypted = true;
     }
 
-    /** 
+    /**
      * Indicates if a encrypted pdf is already decrypted after parsing.
      * 
-     *  @return true indicates that the pdf is decrypted.
+     * @return true indicates that the pdf is decrypted.
      */
     public boolean isDecrypted()
     {
         return isDecrypted;
     }
-    
+
     /**
      * This will tell if this is an encrypted document.
      *
@@ -290,33 +289,31 @@
     public boolean isEncrypted()
     {
         boolean encrypted = false;
-        if( trailer != null )
-        {
-            encrypted = trailer.getDictionaryObject( COSName.ENCRYPT ) != null;
+        if (trailer != null)
+        {
+            encrypted = trailer.getDictionaryObject(COSName.ENCRYPT) != null;
         }
         return encrypted;
     }
 
     /**
-     * This will get the encryption dictionary if the document is encrypted or null
-     * if the document is not encrypted.
+     * This will get the encryption dictionary if the document is encrypted or null if the document is not encrypted.
      *
      * @return The encryption dictionary.
      */
     public COSDictionary getEncryptionDictionary()
     {
-        return (COSDictionary)trailer.getDictionaryObject( COSName.ENCRYPT );
-    }
-
-    /**
-     * This will set the encryption dictionary, this should only be called when
-     * encrypting the document.
+        return (COSDictionary) trailer.getDictionaryObject(COSName.ENCRYPT);
+    }
+
+    /**
+     * This will set the encryption dictionary, this should only be called when encrypting the document.
      *
      * @param encDictionary The encryption dictionary.
      */
-    public void setEncryptionDictionary( COSDictionary encDictionary )
-    {
-        trailer.setItem( COSName.ENCRYPT, encDictionary );
+    public void setEncryptionDictionary(COSDictionary encDictionary)
+    {
+        trailer.setItem(COSName.ENCRYPT, encDictionary);
     }
 
     /**
@@ -329,12 +326,12 @@
     {
         List<COSDictionary> signatureFields = getSignatureFields(false);
         List<COSDictionary> signatures = new LinkedList<COSDictionary>();
-        for ( COSDictionary dict : signatureFields )
+        for (COSDictionary dict : signatureFields)
         {
             COSBase dictionaryObject = dict.getDictionaryObject(COSName.V);
             if (dictionaryObject != null)
             {
-                signatures.add((COSDictionary)dictionaryObject);
+                signatures.add((COSDictionary) dictionaryObject);
             }
         }
         return signatures;
@@ -351,24 +348,26 @@
         COSObject documentCatalog = getCatalog();
         if (documentCatalog != null)
         {
-            COSDictionary acroForm = (COSDictionary)documentCatalog.getDictionaryObject(COSName.ACRO_FORM);
+            COSDictionary acroForm = (COSDictionary) documentCatalog
+                    .getDictionaryObject(COSName.ACRO_FORM);
             if (acroForm != null)
             {
-                COSArray fields = (COSArray)acroForm.getDictionaryObject(COSName.FIELDS);
+                COSArray fields = (COSArray) acroForm.getDictionaryObject(COSName.FIELDS);
                 if (fields != null)
                 {
-                    // Some fields may contain twice references to a single field. 
+                    // Some fields may contain twice references to a single field.
                     // This will prevent such double entries.
                     Map<COSObjectKey, COSDictionary> signatures = new HashMap<COSObjectKey, COSDictionary>();
-                    for ( Object object : fields )
+                    for (Object object : fields)
                     {
-                        COSObject dict = (COSObject)object;
+                        COSObject dict = (COSObject) object;
                         if (COSName.SIG.equals(dict.getItem(COSName.FT)))
                         {
                             COSBase dictionaryObject = dict.getDictionaryObject(COSName.V);
                             if (dictionaryObject == null || !onlyEmptyFields)
                             {
-                                signatures.put(new COSObjectKey(dict), (COSDictionary)dict.getObject());
+                                signatures.put(new COSObjectKey(dict),
+                                        (COSDictionary) dict.getObject());
                             }
                         }
                     }
@@ -378,7 +377,7 @@
         }
         return Collections.emptyList();
     }
-    
+
     /**
      * This will get the document ID.
      *
@@ -394,11 +393,11 @@
      *
      * @param id The document id.
      */
-    public void setDocumentID( COSArray id )
+    public void setDocumentID(COSArray id)
     {
         getTrailer().setItem(COSName.ID, id);
     }
-    
+
     /**
      * This will get the document catalog.
      *
@@ -410,10 +409,10 @@
      */
     public COSObject getCatalog() throws IOException
     {
-        COSObject catalog = getObjectByType( COSName.CATALOG );
-        if( catalog == null )
-        {
-            throw new IOException( "Catalog cannot be found" );
+        COSObject catalog = getObjectByType(COSName.CATALOG);
+        if (catalog == null)
+        {
+            throw new IOException("Catalog cannot be found");
         }
         return catalog;
     }
@@ -439,8 +438,8 @@
     }
 
     /**
-     * // MIT added, maybe this should not be supported as trailer is a persistence construct.
-     * This will set the document trailer.
+     * // MIT added, maybe this should not be supported as trailer is a persistence construct. This will set the
+     * document trailer.
      *
      * @param newTrailer the document trailer dictionary
      */
@@ -459,29 +458,29 @@
     @Override
     public Object accept(ICOSVisitor visitor) throws IOException
     {
-        return visitor.visitFromDocument( this );
+        return visitor.visitFromDocument(this);
     }
 
     /**
      * This will close all storage and delete the tmp files.
      *
-     *  @throws IOException If there is an error close resources.
+     * @throws IOException If there is an error close resources.
      */
     @Override
     public void close() throws IOException
     {
-        if (!closed) 
+        if (!closed)
         {
             // close all open I/O streams
             List<COSObject> list = getObjects();
-            if (list != null) 
-            {
-                for (COSObject object : list) 
+            if (list != null)
+            {
+                for (COSObject object : list)
                 {
                     COSBase cosObject = object.getObject();
                     if (cosObject instanceof COSStream)
                     {
-                        ((COSStream)cosObject).close();
+                        ((COSStream) cosObject).close();
                     }
                 }
             }
@@ -498,29 +497,30 @@
     }
 
     /**
-     * Warn the user in the finalizer if he didn't close the PDF document. The method also
-     * closes the document just in case, to avoid abandoned temporary files. It's still a good
-     * idea for the user to close the PDF document at the earliest possible to conserve resources.
+     * Warn the user in the finalizer if he didn't close the PDF document. The method also closes the document just in
+     * case, to avoid abandoned temporary files. It's still a good idea for the user to close the PDF document at the
+     * earliest possible to conserve resources.
+     * 
      * @throws IOException if an error occurs while closing the temporary files
      */
     @Override
     protected void finalize() throws IOException
     {
-        if (!closed) 
-        {
-            if (warnMissingClose) 
-            {
-                LOG.warn( "Warning: You did not close a PDF Document" );
+        if (!closed)
+        {
+            if (warnMissingClose)
+            {
+                LOG.warn("Warning: You did not close a PDF Document");
             }
             close();
         }
     }
 
     /**
-     * Controls whether this instance shall issue a warning if the PDF document wasn't closed
-     * properly through a call to the {@link #close()} method. If the PDF document is held in
-     * a cache governed by soft references it is impossible to reliably close the document
-     * before the warning is raised. By default, the warning is enabled.
+     * Controls whether this instance shall issue a warning if the PDF document wasn't closed properly through a call to
+     * the {@link #close()} method. If the PDF document is held in a cache governed by soft references it is impossible
+     * to reliably close the document before the warning is raised. By default, the warning is enabled.
+     * 
      * @param warn true enables the warning, false disables it.
      */
     public void setWarnMissingClose(boolean warn)
@@ -529,38 +529,28 @@
     }
 
     /**
-     * This method will search the list of objects for types of ObjStm.  If it finds
-     * them then it will parse out all of the objects from the stream that is contains.
+     * This method will search the list of objects for types of ObjStm. If it finds them then it will parse out all of
+     * the objects from the stream that is contains.
      *
      * @throws IOException If there is an error parsing the stream.
      */
     // TODO this is never used
     public void dereferenceObjectStreams() throws IOException
     {
-        for( COSObject objStream : getObjectsByType( COSName.OBJ_STM ) )
-        {
-            COSStream stream = (COSStream)objStream.getObject();
+        for (COSObject objStream : getObjectsByType(COSName.OBJ_STM))
+        {
+            COSStream stream = (COSStream) objStream.getObject();
             PDFObjectStreamParser parser = new PDFObjectStreamParser(stream, this);
-<<<<<<< HEAD
-            parser.parse();
-            COSObjectKey streamKey = new COSObjectKey(objStream);
-            for( COSObject next : parser.getObjects() )
-            {
-                COSObjectKey key = new COSObjectKey( next );
-                if (objectPool.get(key) == null || objectPool.get(key).getObject() == null
-                        || (xref.contains(streamKey) && xref.get(streamKey).owns(xref.get(key))))
-=======
             try
             {
                 parser.parse();
+                COSObjectKey streamKey = new COSObjectKey(objStream);
                 for (COSObject next : parser.getObjects())
->>>>>>> 906ef8cf
                 {
                     COSObjectKey key = new COSObjectKey(next);
-                    if (objectPool.get(key) == null || objectPool.get(key).getObject() == null
-                            // xrefTable stores negated objNr of objStream for objects in objStreams
-                            || (xrefTable.containsKey(key)
-                                && xrefTable.get(key) == -objStream.getObjectNumber()))
+                    if (objectPool.get(key) == null
+                            || objectPool.get(key).getObject() == null
+                            || (xref.contains(streamKey) && xref.get(streamKey).owns(xref.get(key))))
                     {
                         COSObject obj = getObjectFromPool(key);
                         obj.setObject(next.getObject());
@@ -571,6 +561,7 @@
             {
                 parser.close();
             }
+
         }
     }
 
@@ -586,7 +577,7 @@
     public COSObject getObjectFromPool(COSObjectKey key) throws IOException
     {
         COSObject obj = null;
-        if( key != null )
+        if (key != null)
         {
             obj = objectPool.get(key);
         }
@@ -594,7 +585,7 @@
         {
             // this was a forward reference, make "proxy" object
             obj = new COSObject(null);
-            if( key != null )
+            if (key != null)
             {
                 obj.setObjectNumber(key.getNumber());
                 obj.setGenerationNumber(key.getGeneration());
@@ -606,6 +597,7 @@
 
     /**
      * Removes an object from the object pool.
+     * 
      * @param key the object key
      * @return the object that was removed or null if the object was not found
      */
@@ -651,8 +643,7 @@
     }
 
     /**
-     * This method set the startxref value of the document. This will only 
-     * be needed for incremental updates.
+     * This method set the startxref value of the document. This will only be needed for incremental updates.
      * 
      * @param startXrefValue the value for startXref
      */
@@ -668,7 +659,7 @@
      */
     public long getStartXref()
     {
-      return startXref;
+        return startXref;
     }
 
     /**
@@ -680,7 +671,7 @@
     {
         return isXRefStream;
     }
-    
+
     /**
      * Sets isXRefStream to the given value.
      * 
